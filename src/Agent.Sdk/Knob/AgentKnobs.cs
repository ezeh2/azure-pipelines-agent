// Copyright (c) Microsoft Corporation.
// Licensed under the MIT License.

namespace Agent.Sdk.Knob
{
    public class AgentKnobs
    {
        // Containers
        public static readonly Knob PreferPowershellHandlerOnContainers = new Knob(
            nameof(PreferPowershellHandlerOnContainers),
            "If true, prefer using the PowerShell handler on Windows containers for tasks that provide both a Node and PowerShell handler version.",
            new RuntimeKnobSource("agent.preferPowerShellOnContainers"),
            new EnvironmentKnobSource("AGENT_PREFER_POWERSHELL_ON_CONTAINERS"),
            new BuiltInDefaultKnobSource("true"));

        public static readonly Knob SetupDockerGroup = new Knob(
            nameof(SetupDockerGroup),
            "If true, allows the user to run docker commands without sudo",
            new RuntimeKnobSource("VSTS_SETUP_DOCKERGROUP"),
            new EnvironmentKnobSource("VSTS_SETUP_DOCKERGROUP"),
            new BuiltInDefaultKnobSource("true"));

        public static readonly Knob AllowMountTasksReadonlyOnWindows = new Knob(
            nameof(AllowMountTasksReadonlyOnWindows),
            "If true, allows the user to mount 'tasks' volume read-only on Windows OS",
            new RuntimeKnobSource("VSTS_SETUP_ALLOW_MOUNT_TASKS_READONLY"),
            new EnvironmentKnobSource("VSTS_SETUP_ALLOW_MOUNT_TASKS_READONLY"),
            new BuiltInDefaultKnobSource("true"));

        public static readonly Knob SkipPostExeceutionIfTargetContainerStopped = new Knob(
            nameof(SkipPostExeceutionIfTargetContainerStopped),
            "If true, skips post-execution step for tasks in case the target container has been stopped",
            new RuntimeKnobSource("AGENT_SKIP_POST_EXECUTION_IF_CONTAINER_STOPPED"),
            new EnvironmentKnobSource("AGENT_SKIP_POST_EXECUTION_IF_CONTAINER_STOPPED"),
            new BuiltInDefaultKnobSource("false"));

        public static readonly Knob MTUValueForContainerJobs = new Knob(
            nameof(MTUValueForContainerJobs),
            "Allow to specify MTU value for networks used by container jobs (useful for docker-in-docker scenarios in k8s cluster).",
            new EnvironmentKnobSource("AGENT_DOCKER_MTU_VALUE"),
            new BuiltInDefaultKnobSource(string.Empty));

        public static readonly Knob DockerNetworkCreateDriver = new Knob(
            nameof(DockerNetworkCreateDriver),
            "Allow to specify which driver will be used when creating docker network",
            new RuntimeKnobSource("agent.DockerNetworkCreateDriver"),
            new EnvironmentKnobSource("AZP_AGENT_DOCKER_NETWORK_CREATE_DRIVER"),
            new BuiltInDefaultKnobSource(string.Empty));

        public static readonly Knob DockerAdditionalNetworkOptions = new Knob(
            nameof(DockerAdditionalNetworkOptions),
            "Allow to specify additional command line options to 'docker network' command when creating network for new containers",
            new RuntimeKnobSource("agent.DockerAdditionalNetworkOptions"),
            new EnvironmentKnobSource("AZP_AGENT_DOCKER_ADDITIONAL_NETWORK_OPTIONS"),
            new BuiltInDefaultKnobSource(string.Empty));

        public static readonly Knob UseHostGroupId = new Knob(
            nameof(UseHostGroupId),
            "If true, use the same group ID (GID) as the user on the host on which the agent is running",
            new RuntimeKnobSource("agent.UseHostGroupId"),
            new EnvironmentKnobSource("AZP_AGENT_USE_HOST_GROUP_ID"),
            new BuiltInDefaultKnobSource("true"));

        public const string DockerActionRetriesVariableName = "VSTSAGENT_DOCKER_ACTION_RETRIES";

        public static readonly Knob DockerActionRetries = new Knob(
            nameof(DockerActionRetries),
            "When enabled, the agent retries docker steps if failed",
            new RuntimeKnobSource(DockerActionRetriesVariableName),
            new EnvironmentKnobSource(DockerActionRetriesVariableName),
            new BuiltInDefaultKnobSource("false"));

        // Directory structure
        public static readonly Knob AgentToolsDirectory = new Knob(
            nameof(AgentToolsDirectory),
            "The location to look for/create the agents tool cache",
            new EnvironmentKnobSource("AGENT_TOOLSDIRECTORY"),
            new EnvironmentKnobSource("agent.ToolsDirectory"),
            new BuiltInDefaultKnobSource(string.Empty));

        public static readonly Knob OverwriteTemp = new Knob(
            nameof(OverwriteTemp),
            "If true, the system temp variable will be overriden to point to the agent's temp directory.",
            new RuntimeKnobSource("VSTS_OVERWRITE_TEMP"),
            new EnvironmentKnobSource("VSTS_OVERWRITE_TEMP"),
            new BuiltInDefaultKnobSource("false"));

        // Tool configuration
        public static readonly Knob DisableFetchByCommit = new Knob(
            nameof(DisableFetchByCommit),
            "If true and server supports it, fetch the target branch by commit. Otherwise, fetch all branches and pull request ref to get the target branch.",
            new RuntimeKnobSource("VSTS.DisableFetchByCommit"),
            new EnvironmentKnobSource("VSTS_DISABLEFETCHBYCOMMIT"),
            new BuiltInDefaultKnobSource("false"));

        public static readonly Knob DisableFetchPruneTags = new Knob(
            nameof(DisableFetchPruneTags),
            "If true, disable --prune-tags in the fetches.",
            new RuntimeKnobSource("VSTS.DisableFetchPruneTags"),
            new EnvironmentKnobSource("VSTS_DISABLEFETCHPRUNETAGS"),
            new BuiltInDefaultKnobSource("false"));

        public static readonly Knob PreferGitFromPath = new Knob(
            nameof(PreferGitFromPath),
            "Determines which Git we will use on Windows. By default, we prefer the built-in portable git in the agent's externals folder, setting this to true makes the agent find git.exe from %PATH% if possible.",
            new RuntimeKnobSource("system.prefergitfrompath"),
            new EnvironmentKnobSource("system.prefergitfrompath"),
            new BuiltInDefaultKnobSource("false"));

        public static readonly Knob DisableGitPrompt = new Knob(
            nameof(DisableGitPrompt),
            "If true, git will not prompt on the terminal (e.g., when asking for HTTP authentication).",
            new RuntimeKnobSource("VSTS_DISABLE_GIT_PROMPT"),
            new EnvironmentKnobSource("VSTS_DISABLE_GIT_PROMPT"),
            new BuiltInDefaultKnobSource("true"));

        public static readonly Knob GitUseSecureParameterPassing = new Knob(
            nameof(GitUseSecureParameterPassing),
            "If true, don't pass auth token in git parameters",
            new RuntimeKnobSource("agent.GitUseSecureParameterPassing"),
            new EnvironmentKnobSource("AGENT_GIT_USE_SECURE_PARAMETER_PASSING"),
            new BuiltInDefaultKnobSource("true"));

        public static readonly Knob TfVCUseSecureParameterPassing = new Knob(
            nameof(TfVCUseSecureParameterPassing),
            "If true, don't pass auth token in TFVC parameters",
            new RuntimeKnobSource("agent.TfVCUseSecureParameterPassing"),
            new EnvironmentKnobSource("AGENT_TFVC_USE_SECURE_PARAMETER_PASSING"),
            new BuiltInDefaultKnobSource("true"));

        public const string QuietCheckoutRuntimeVarName = "agent.source.checkout.quiet";
        public const string QuietCheckoutEnvVarName = "AGENT_SOURCE_CHECKOUT_QUIET";

        public static readonly Knob QuietCheckout = new Knob(
            nameof(QuietCheckout),
            "Aggressively reduce what gets logged to the console when checking out source.",
            new RuntimeKnobSource(QuietCheckoutRuntimeVarName),
            new EnvironmentKnobSource(QuietCheckoutEnvVarName),
            new BuiltInDefaultKnobSource("false"));

        public static readonly Knob UseNode10 = new Knob(
            nameof(UseNode10),
            "Forces the agent to use Node 10 handler for all Node-based tasks",
            new RuntimeKnobSource("AGENT_USE_NODE10"),
            new EnvironmentKnobSource("AGENT_USE_NODE10"),
            new BuiltInDefaultKnobSource("false"));

        public static readonly Knob UseNode16 = new Knob(
            nameof(UseNode16),
            "Forces the agent to use Node 16 handler for all Node-based tasks",
            new RuntimeKnobSource("AGENT_USE_NODE16"),
            new EnvironmentKnobSource("AGENT_USE_NODE16"),
            new BuiltInDefaultKnobSource("false"));

        public static readonly Knob UseNode20 = new Knob(
            nameof(UseNode20),
            "Forces the agent to use Node 20 handler for all Node-based tasks",
            new RuntimeKnobSource("AGENT_USE_NODE20"),
            new EnvironmentKnobSource("AGENT_USE_NODE20"),
            new BuiltInDefaultKnobSource("false"));

        // Agent logging
        public static readonly Knob AgentPerflog = new Knob(
            nameof(AgentPerflog),
            "If set, writes a perf counter trace for the agent. Writes to the location set in this variable.",
            new EnvironmentKnobSource("VSTS_AGENT_PERFLOG"),
            new BuiltInDefaultKnobSource(string.Empty));

        public static readonly Knob TraceVerbose = new Knob(
            nameof(TraceVerbose),
            "If set to anything, trace level will be verbose",
            new EnvironmentKnobSource("VSTSAGENT_TRACE"),
            new BuiltInDefaultKnobSource(string.Empty));

        public static readonly Knob DumpJobEventLogs = new Knob(
            nameof(DumpJobEventLogs),
            "If true, dump event viewer logs",
            new RuntimeKnobSource("VSTSAGENT_DUMP_JOB_EVENT_LOGS"),
            new EnvironmentKnobSource("VSTSAGENT_DUMP_JOB_EVENT_LOGS"),
            new BuiltInDefaultKnobSource("false"));

        public static readonly Knob DisableTestsMetadata = new Knob(
            nameof(DisableTestsMetadata),
            "If true, publishing tests metadata to evidence store will be disabled.",
            new RuntimeKnobSource("AZP_AGENT_DISABLE_TESTS_METADATA"),
            new EnvironmentKnobSource("AZP_AGENT_DISABLE_TESTS_METADATA"),
            new BuiltInDefaultKnobSource("false"));

        // Diag logging
        public static readonly Knob AgentDiagLogPath = new Knob(
            nameof(AgentDiagLogPath),
            "If set to anything, the folder containing the agent diag log will be created here.",
            new EnvironmentKnobSource("AGENT_DIAGLOGPATH"),
            new BuiltInDefaultKnobSource(string.Empty));

        public static readonly Knob WorkerDiagLogPath = new Knob(
            nameof(WorkerDiagLogPath),
            "If set to anything, the folder containing the agent worker diag log will be created here.",
            new EnvironmentKnobSource("WORKER_DIAGLOGPATH"),
            new BuiltInDefaultKnobSource(string.Empty));

        // Timeouts
        public static readonly Knob AgentChannelTimeout = new Knob(
            nameof(AgentChannelTimeout),
            "Timeout for channel communication between agent listener and worker processes.",
            new EnvironmentKnobSource("VSTS_AGENT_CHANNEL_TIMEOUT"),
            new BuiltInDefaultKnobSource("30"));

        public static readonly Knob AgentDownloadTimeout = new Knob(
            nameof(AgentDownloadTimeout),
            "Amount of time in seconds to wait for the agent to download a new version when updating",
            new EnvironmentKnobSource("AZP_AGENT_DOWNLOAD_TIMEOUT"),
            new BuiltInDefaultKnobSource("1500")); // 25*60

        public static readonly Knob TaskDownloadTimeout = new Knob(
            nameof(TaskDownloadTimeout),
            "Amount of time in seconds to wait for the agent to download a task when starting a job",
            new EnvironmentKnobSource("VSTS_TASK_DOWNLOAD_TIMEOUT"),
            new BuiltInDefaultKnobSource("1200")); // 20*60

        public static readonly Knob TaskDownloadRetryLimit = new Knob(
            nameof(TaskDownloadRetryLimit),
            "Attempts to download a task when starting a job",
            new EnvironmentKnobSource("VSTS_TASK_DOWNLOAD_RETRY_LIMIT"),
            new BuiltInDefaultKnobSource("3"));

        // HTTP
        public const string LegacyHttpVariableName = "AZP_AGENT_USE_LEGACY_HTTP";
        public static readonly Knob UseLegacyHttpHandler = new DeprecatedKnob(
            nameof(UseLegacyHttpHandler),
            "Use the libcurl-based HTTP handler rather than .NET's native HTTP handler, as we did on .NET Core 2.1",
            "Legacy http handler will be removed in one of the next agent releases with migration to .Net Core 6. We are highly recommend to not use it.",
            new EnvironmentKnobSource(LegacyHttpVariableName),
            new BuiltInDefaultKnobSource("false"));

        public static readonly Knob HttpRetryCount = new Knob(
            nameof(HttpRetryCount),
            "Number of times to retry Http requests",
            new EnvironmentKnobSource("VSTS_HTTP_RETRY"),
            new BuiltInDefaultKnobSource("3"));

        public static readonly Knob HttpTimeout = new Knob(
            nameof(HttpTimeout),
            "Timeout for Http requests",
            new EnvironmentKnobSource("VSTS_HTTP_TIMEOUT"),
            new BuiltInDefaultKnobSource("100"));

        public static readonly Knob HttpTrace = new Knob(
            nameof(HttpTrace),
            "Enable http trace if true",
            new EnvironmentKnobSource("VSTS_AGENT_HTTPTRACE"),
            new BuiltInDefaultKnobSource("false"));

        public static readonly Knob NoProxy = new Knob(
            nameof(NoProxy),
            "Proxy bypass list if one exists. Should be comma seperated",
            new EnvironmentKnobSource("no_proxy"),
            new BuiltInDefaultKnobSource(string.Empty));

        public static readonly Knob ProxyAddress = new Knob(
            nameof(ProxyAddress),
            "Proxy server address if one exists",
            new EnvironmentKnobSource("VSTS_HTTP_PROXY"),
            new EnvironmentKnobSource("http_proxy"),
            new BuiltInDefaultKnobSource(string.Empty));

        public static readonly Knob ProxyPassword = new SecretKnob(
            nameof(ProxyPassword),
            "Proxy password if one exists",
            new EnvironmentKnobSource("VSTS_HTTP_PROXY_PASSWORD"),
            new BuiltInDefaultKnobSource(string.Empty));

        public static readonly Knob ProxyUsername = new SecretKnob(
            nameof(ProxyUsername),
            "Proxy username if one exists",
            new EnvironmentKnobSource("VSTS_HTTP_PROXY_USERNAME"),
            new BuiltInDefaultKnobSource(string.Empty));

        // Secrets masking
        public static readonly Knob AllowUnsafeMultilineSecret = new Knob(
            nameof(AllowUnsafeMultilineSecret),
            "WARNING: enabling this may allow secrets to leak. Allows multi-line secrets to be set. Unsafe because it is possible for log lines to get dropped in agent failure cases, causing the secret to not get correctly masked. We recommend leaving this option off.",
            new RuntimeKnobSource("SYSTEM_UNSAFEALLOWMULTILINESECRET"),
            new EnvironmentKnobSource("SYSTEM_UNSAFEALLOWMULTILINESECRET"),
            new BuiltInDefaultKnobSource("false"));

        public static readonly Knob MaskUsingCredScanRegexes = new Knob(
            nameof(MaskUsingCredScanRegexes),
            "Use the CredScan regexes for masking secrets. CredScan is an internal tool developed at Microsoft to keep passwords and authentication keys from being checked in. This defaults to disabled, as there are performance problems with some task outputs.",
            new EnvironmentKnobSource("AZP_USE_CREDSCAN_REGEXES"),
            new BuiltInDefaultKnobSource("false"));

        public static readonly Knob MaskedSecretMinLength = new Knob(
            nameof(MaskedSecretMinLength),
            "Specify the length of the secrets, which, if shorter, will be ignored in the logs.",
            new RuntimeKnobSource("AZP_IGNORE_SECRETS_SHORTER_THAN"),
            new EnvironmentKnobSource("AZP_IGNORE_SECRETS_SHORTER_THAN"),
            new BuiltInDefaultKnobSource("0"));

        // Misc
        public static readonly Knob DisableAgentDowngrade = new Knob(
            nameof(DisableAgentDowngrade),
            "Disable agent downgrades. Upgrades will still be allowed.",
            new EnvironmentKnobSource("AZP_AGENT_DOWNGRADE_DISABLED"),
            new BuiltInDefaultKnobSource("false"));

        public static readonly Knob AcknowledgeNoUpdates = new Knob(
            nameof(AcknowledgeNoUpdates),
            "Opt-in to continue using agent without updates on unsopperted OS",
            new EnvironmentKnobSource("AGENT_ACKNOWLEDGE_NO_UPDATES"),
            new RuntimeKnobSource("AGENT_ACKNOWLEDGE_NO_UPDATES"),
            new BuiltInDefaultKnobSource("false"));

        public static readonly Knob AgentFailOnIncompatibleOS = new Knob(
            nameof(AgentFailOnIncompatibleOS),
            "Allow agent to fail pipelines on incampatible OS",
            new EnvironmentKnobSource("AGENT_FAIL_ON_INCOMPATIBLE_OS"),
            new RuntimeKnobSource("AGENT_FAIL_ON_INCOMPATIBLE_OS"),
            new BuiltInDefaultKnobSource("false"));

        public static readonly Knob AgentEnablePipelineArtifactLargeChunkSize = new Knob(
            nameof(AgentEnablePipelineArtifactLargeChunkSize),
            "Enables large chunk size for pipeline artifacts.",
            new EnvironmentKnobSource("AGENT_ENABLE_PIPELINEARTIFACT_LARGE_CHUNK_SIZE"),
            new RuntimeKnobSource("AGENT_ENABLE_PIPELINEARTIFACT_LARGE_CHUNK_SIZE"),
            new BuiltInDefaultKnobSource("false"));

        public static readonly Knob PermissionsCheckFailsafe = new Knob(
            nameof(PermissionsCheckFailsafe),
            "Maximum depth of file permitted in directory hierarchy when checking permissions. Check to avoid accidentally entering infinite loops.",
            new EnvironmentKnobSource("AGENT_TEST_VALIDATE_EXECUTE_PERMISSIONS_FAILSAFE"),
            new BuiltInDefaultKnobSource("100"));

        public static readonly Knob DisableInputTrimming = new Knob(
            nameof(DisableInputTrimming),
            "By default, the agent trims whitespace and new line characters from all task inputs. Setting this to true disables this behavior.",
            new EnvironmentKnobSource("DISABLE_INPUT_TRIMMING"),
            new BuiltInDefaultKnobSource("false"));

        public static readonly Knob DecodePercents = new Knob(
            nameof(DecodePercents),
            "By default, the agent does not decodes %AZP25 as % which may be needed to allow users to work around reserved values. Setting this to true enables this behavior.",
            new RuntimeKnobSource("DECODE_PERCENTS"),
            new EnvironmentKnobSource("DECODE_PERCENTS"),
            new BuiltInDefaultKnobSource("true"));

        public static readonly Knob AllowTfvcUnshelveErrors = new Knob(
            nameof(AllowTfvcUnshelveErrors),
            "By default, the TFVC unshelve command does not throw errors e.g. when there's no mapping for one or more files shelved. Setting this to true enables this behavior.",
            new RuntimeKnobSource("ALLOW_TFVC_UNSHELVE_ERRORS"),
            new EnvironmentKnobSource("ALLOW_TFVC_UNSHELVE_ERRORS"),
            new BuiltInDefaultKnobSource("false"));

        // Set DISABLE_JAVA_CAPABILITY_HIGHER_THAN_9 variable with any value
        // to disable recognition of Java higher than 9
        public static readonly Knob DisableRecognitionOfJDKHigherThen9 = new Knob(
            nameof(DisableRecognitionOfJDKHigherThen9),
            "Recognize JDK and JRE >= 9 installed on the machine as agent capability. Setting any value to DISABLE_JAVA_CAPABILITY_HIGHER_THAN_9 is disabling this behavior",
            new EnvironmentKnobSource("DISABLE_JAVA_CAPABILITY_HIGHER_THAN_9"),
            new BuiltInDefaultKnobSource(string.Empty));

        // TODO: Added 5/27/21. Please remove within a month or two
        public static readonly Knob DisableBuildArtifactsToBlob = new Knob(
            nameof(DisableBuildArtifactsToBlob),
            "By default, the agent will upload build artifacts to Blobstore. Setting this to true will disable that integration. This variable is temporary and will be removed.",
            new RuntimeKnobSource("DISABLE_BUILD_ARTIFACTS_TO_BLOB"),
            new EnvironmentKnobSource("DISABLE_BUILD_ARTIFACTS_TO_BLOB"),
            new BuiltInDefaultKnobSource("false"));

        public static readonly Knob EnableIncompatibleBuildArtifactsPathResolution = new Knob(
            nameof(EnableIncompatibleBuildArtifactsPathResolution),
            "Return DownloadBuildArtifactsV1 target path resolution behavior back to how it was originally implemented. This breaks back compatibility with DownloadBuildArtifactsV0.",
            new RuntimeKnobSource("EnableIncompatibleBuildArtifactsPathResolution"),
            new EnvironmentKnobSource("EnableIncompatibleBuildArtifactsPathResolution"),
            new BuiltInDefaultKnobSource("false"));

        public static readonly Knob DisableAuthenticodeValidation = new Knob(
               nameof(DisableAuthenticodeValidation),
               "Disables authenticode validation for agent package during self update. Set this to any non-empty value to disable.",
               new EnvironmentKnobSource("DISABLE_AUTHENTICODE_VALIDATION"),
               new BuiltInDefaultKnobSource(string.Empty));

        public static readonly Knob DisableHashValidation = new Knob(
            nameof(DisableHashValidation),
            "If true, the agent will skip package hash validation during self-updating.",
            new EnvironmentKnobSource("DISABLE_HASH_VALIDATION"),
            new BuiltInDefaultKnobSource("false"));

        public static readonly Knob EnableVSPreReleaseVersions = new Knob(
            nameof(EnableVSPreReleaseVersions),
            "If true, the agent will include to seach VisualStudio prerelease versions to capabilities.",
            new EnvironmentKnobSource("ENABLE_VS_PRERELEASE_VERSIONS"),
            new BuiltInDefaultKnobSource("false"));

        public static readonly Knob DisableOverrideTfvcBuildDirectory = new Knob(
            nameof(DisableOverrideTfvcBuildDirectory),
            "Disables override of Tfvc build directory name by agentId on hosted agents (one tfvc repo used).",
            new RuntimeKnobSource("DISABLE_OVERRIDE_TFVC_BUILD_DIRECTORY"),
            new EnvironmentKnobSource("DISABLE_OVERRIDE_TFVC_BUILD_DIRECTORY"),
            new BuiltInDefaultKnobSource("false"));

        /// <remarks>We need to remove this knob - once Node 6 handler is dropped</remarks>
        public static readonly Knob DisableNode6DeprecationWarning = new Knob(
            nameof(DisableNode6DeprecationWarning),
            "Disables Node 6 deprecation warnings.",
            new RuntimeKnobSource("DISABLE_NODE6_DEPRECATION_WARNING"),
            new EnvironmentKnobSource("DISABLE_NODE6_DEPRECATION_WARNING"),
            new BuiltInDefaultKnobSource("true"));

        public static readonly Knob DisableTeePluginRemoval = new Knob(
            nameof(DisableTeePluginRemoval),
            "Disables removing TEE plugin after using it during checkout.",
            new RuntimeKnobSource("DISABLE_TEE_PLUGIN_REMOVAL"),
            new EnvironmentKnobSource("DISABLE_TEE_PLUGIN_REMOVAL"),
            new BuiltInDefaultKnobSource("false"));

        public static readonly Knob TeePluginDownloadRetryCount = new Knob(
            nameof(TeePluginDownloadRetryCount),
            "Number of times to retry downloading TEE plugin",
            new RuntimeKnobSource("TEE_PLUGIN_DOWNLOAD_RETRY_COUNT"),
            new EnvironmentKnobSource("TEE_PLUGIN_DOWNLOAD_RETRY_COUNT"),
            new BuiltInDefaultKnobSource("3"));

        public static readonly Knob DumpPackagesVerificationResult = new Knob(
            nameof(DumpPackagesVerificationResult),
            "If true, dumps info about invalid MD5 sums of installed packages",
            new RuntimeKnobSource("VSTSAGENT_DUMP_PACKAGES_VERIFICATION_RESULTS"),
            new EnvironmentKnobSource("VSTSAGENT_DUMP_PACKAGES_VERIFICATION_RESULTS"),
            new BuiltInDefaultKnobSource("false"));

        public const string ContinueAfterCancelProcessTreeKillAttemptVariableName = "VSTSAGENT_CONTINUE_AFTER_CANCEL_PROCESSTREEKILL_ATTEMPT";

        public static readonly Knob ContinueAfterCancelProcessTreeKillAttempt = new Knob(
            nameof(ContinueAfterCancelProcessTreeKillAttempt),
            "If true, continue cancellation after attempt to KillProcessTree",
            new RuntimeKnobSource(ContinueAfterCancelProcessTreeKillAttemptVariableName),
            new EnvironmentKnobSource(ContinueAfterCancelProcessTreeKillAttemptVariableName),
            new BuiltInDefaultKnobSource("false"));

        public const string VstsAgentNodeWarningsVariableName = "VSTSAGENT_ENABLE_NODE_WARNINGS";

        public static readonly Knob AgentDeprecatedNodeWarnings = new Knob(
            nameof(AgentDeprecatedNodeWarnings),
            "If true shows warning on depricated node (6) tasks",
            new RuntimeKnobSource(VstsAgentNodeWarningsVariableName),
            new EnvironmentKnobSource(VstsAgentNodeWarningsVariableName),
            new BuiltInDefaultKnobSource("false"));

        public static readonly Knob UseNode = new Knob(
            nameof(UseNode),
            "Forces the agent to use different version of Node if when configured runner is not available. Possible values: LTS - make agent use latest LTS version of Node; UPGRADE - make agent use next available version of Node",
            new RuntimeKnobSource("AGENT_USE_NODE"),
            new EnvironmentKnobSource("AGENT_USE_NODE"),
            new BuiltInDefaultKnobSource(string.Empty));

        public static readonly Knob ProcessHandlerSecureArguments = new Knob(
            nameof(ProcessHandlerSecureArguments),
            "Enables passing arguments for process handler secure way",
            new RuntimeKnobSource("AZP_75787_ENABLE_NEW_LOGIC"),
            new BuiltInDefaultKnobSource("false"));

        public static readonly Knob ProcessHandlerSecureArgumentsAudit = new Knob(
            nameof(ProcessHandlerSecureArguments),
            "Enables logging of passing arguments for process handler secure way",
            new RuntimeKnobSource("AZP_75787_ENABLE_NEW_LOGIC_LOG"),
            new BuiltInDefaultKnobSource("false"));

        public static readonly Knob ProcessHandlerTelemetry = new Knob(
            nameof(ProcessHandlerTelemetry),
            "Enables publishing telemetry about processing of arguments for Process Handler",
            new RuntimeKnobSource("AZP_75787_ENABLE_COLLECT"),
            new EnvironmentKnobSource("AZP_75787_ENABLE_COLLECT"),
            new BuiltInDefaultKnobSource("false"));

        public static readonly Knob DisableDrainQueuesAfterTask = new Knob(
            nameof(DisableDrainQueuesAfterTask),
            "Forces the agent to disable draining queues after each task",
            new RuntimeKnobSource("AGENT_DISABLE_DRAIN_QUEUES_AFTER_TASK"),
            new EnvironmentKnobSource("AGENT_DISABLE_DRAIN_QUEUES_AFTER_TASK"),
            new BuiltInDefaultKnobSource("false"));

        public static readonly Knob EnableFetchingNet6List = new Knob(
            nameof(EnableFetchingNet6List),
            "Forces the agent to fetch list of .NET 6 supporting systems from server",
            new EnvironmentKnobSource("AGENT_ENABLE_FETCHING_NET6_LIST"),
            new BuiltInDefaultKnobSource("false"));

        public static readonly Knob ForceCreateTasksDirectory = new Knob(
            nameof(ForceCreateTasksDirectory),
            "Forces the agent to create _tasks folder for tasks.",
            new RuntimeKnobSource("AGENT_FORCE_CREATE_TASKS_DIRECTORY"),
            new EnvironmentKnobSource("AGENT_FORCE_CREATE_TASKS_DIRECTORY"),
            new BuiltInDefaultKnobSource("false"));

        public static readonly Knob CleanupPSModules = new Knob(
            nameof(CleanupPSModules),
            "Removes the PSModulePath environment variable if the agent is running in PowerShell.",
            new RuntimeKnobSource("AZP_AGENT_CLEANUP_PSMODULES_IN_POWERSHELL"),
            new EnvironmentKnobSource("AZP_AGENT_CLEANUP_PSMODULES_IN_POWERSHELL"),
            new BuiltInDefaultKnobSource("false"));

<<<<<<< HEAD
        public static readonly Knob AllowWorkDirectoryRepositories = new Knob(
            nameof(AllowWorkDirectoryRepositories),
            "Allows repositories to be checked out below work directory level on self hosted agents.",
            new RuntimeKnobSource("AZP_AGENT_ALLOW_WORK_DIRECTORY_REPOSITORIES"),
            new EnvironmentKnobSource("AZP_AGENT_ALLOW_WORK_DIRECTORY_REPOSITORIES"),
            new BuiltInDefaultKnobSource("false"));
            
        public static readonly Knob IgnoreVSTSTaskLib = new Knob(
=======
        public static readonly Knob DisableCleanRepoDefaultValue = new DeprecatedKnob(
            nameof(DisableCleanRepoDefaultValue),
            "Avoid to set default value if build.repository.clean variable is not set on Trigger Yaml UI or in checkout steps yaml config",
            new EnvironmentKnobSource("AGENT_DISABLE_CLEAN_REPO_DEFAULT_VALUE"),
            new BuiltInDefaultKnobSource("false"));

          public static readonly Knob IgnoreVSTSTaskLib = new Knob(
>>>>>>> 2611572b
            nameof(IgnoreVSTSTaskLib),
            "Ignores the VSTSTaskLib folder when copying tasks.",
            new RuntimeKnobSource("AZP_AGENT_IGNORE_VSTSTASKLIB"),
            new EnvironmentKnobSource("AZP_AGENT_IGNORE_VSTSTASKLIB"),
            new BuiltInDefaultKnobSource("false"));
    }
}<|MERGE_RESOLUTION|>--- conflicted
+++ resolved
@@ -499,28 +499,24 @@
             new EnvironmentKnobSource("AZP_AGENT_CLEANUP_PSMODULES_IN_POWERSHELL"),
             new BuiltInDefaultKnobSource("false"));
 
-<<<<<<< HEAD
+        public static readonly Knob DisableCleanRepoDefaultValue = new DeprecatedKnob(
+            nameof(DisableCleanRepoDefaultValue),
+            "Avoid to set default value if build.repository.clean variable is not set on Trigger Yaml UI or in checkout steps yaml config",
+            new EnvironmentKnobSource("AGENT_DISABLE_CLEAN_REPO_DEFAULT_VALUE"),
+            new BuiltInDefaultKnobSource("false"));
+
+        public static readonly Knob IgnoreVSTSTaskLib = new Knob(
+            nameof(IgnoreVSTSTaskLib),
+            "Ignores the VSTSTaskLib folder when copying tasks.",
+            new RuntimeKnobSource("AZP_AGENT_IGNORE_VSTSTASKLIB"),
+            new EnvironmentKnobSource("AZP_AGENT_IGNORE_VSTSTASKLIB"),
+            new BuiltInDefaultKnobSource("false"));
+
         public static readonly Knob AllowWorkDirectoryRepositories = new Knob(
             nameof(AllowWorkDirectoryRepositories),
             "Allows repositories to be checked out below work directory level on self hosted agents.",
             new RuntimeKnobSource("AZP_AGENT_ALLOW_WORK_DIRECTORY_REPOSITORIES"),
             new EnvironmentKnobSource("AZP_AGENT_ALLOW_WORK_DIRECTORY_REPOSITORIES"),
             new BuiltInDefaultKnobSource("false"));
-            
-        public static readonly Knob IgnoreVSTSTaskLib = new Knob(
-=======
-        public static readonly Knob DisableCleanRepoDefaultValue = new DeprecatedKnob(
-            nameof(DisableCleanRepoDefaultValue),
-            "Avoid to set default value if build.repository.clean variable is not set on Trigger Yaml UI or in checkout steps yaml config",
-            new EnvironmentKnobSource("AGENT_DISABLE_CLEAN_REPO_DEFAULT_VALUE"),
-            new BuiltInDefaultKnobSource("false"));
-
-          public static readonly Knob IgnoreVSTSTaskLib = new Knob(
->>>>>>> 2611572b
-            nameof(IgnoreVSTSTaskLib),
-            "Ignores the VSTSTaskLib folder when copying tasks.",
-            new RuntimeKnobSource("AZP_AGENT_IGNORE_VSTSTASKLIB"),
-            new EnvironmentKnobSource("AZP_AGENT_IGNORE_VSTSTASKLIB"),
-            new BuiltInDefaultKnobSource("false"));
     }
 }