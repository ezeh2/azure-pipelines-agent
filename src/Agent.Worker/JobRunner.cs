// Copyright (c) Microsoft Corporation.
// Licensed under the MIT License.

using Agent.Sdk;
using Agent.Sdk.Knob;
using Agent.Sdk.Util;
using Microsoft.TeamFoundation.DistributedTask.WebApi;
using Pipelines = Microsoft.TeamFoundation.DistributedTask.Pipelines;
using Microsoft.VisualStudio.Services.Agent.Util;
using Microsoft.VisualStudio.Services.Common;
using Microsoft.VisualStudio.Services.WebApi;
using System;
using System.Collections.Generic;
using System.Globalization;
using System.IO;
using System.Linq;
using System.Threading;
using System.Threading.Tasks;
using System.Net.Http;
using Newtonsoft.Json.Linq;

namespace Microsoft.VisualStudio.Services.Agent.Worker
{
    [ServiceLocator(Default = typeof(JobRunner))]
    public interface IJobRunner : IAgentService
    {
        Task<TaskResult> RunAsync(Pipelines.AgentJobRequestMessage message, CancellationToken jobRequestCancellationToken);
        void UpdateMetadata(JobMetadataMessage message);
    }

    public sealed class JobRunner : AgentService, IJobRunner
    {
        private IJobServerQueue _jobServerQueue;
        private ITempDirectoryManager _tempDirectoryManager;
        /// <summary>
        /// Add public accessor for _jobServerQueue to make JobRunner more testable
        /// See /Test/L0/Worker/JobRunnerL0.cs
        /// </summary>
        public IJobServerQueue JobServerQueue
        {
            set => _jobServerQueue = value;
        }

        public async Task<TaskResult> RunAsync(Pipelines.AgentJobRequestMessage message, CancellationToken jobRequestCancellationToken)
        {
            // Validate parameters.
            Trace.Entering();
            ArgUtil.NotNull(message, nameof(message));
            ArgUtil.NotNull(message.Resources, nameof(message.Resources));
            ArgUtil.NotNull(message.Variables, nameof(message.Variables));
            ArgUtil.NotNull(message.Steps, nameof(message.Steps));
            Trace.Info("Job ID {0}", message.JobId);

            DateTime jobStartTimeUtc = DateTime.UtcNow;

            ServiceEndpoint systemConnection = message.Resources.Endpoints.Single(x => string.Equals(x.Name, WellKnownServiceEndpointNames.SystemVssConnection, StringComparison.OrdinalIgnoreCase));
            bool skipServerCertificateValidation = HostContext.GetService<IAgentCertificateManager>().SkipServerCertificateValidation;

            // System.AccessToken
            if (message.Variables.ContainsKey(Constants.Variables.System.EnableAccessToken) &&
                StringUtil.ConvertToBoolean(message.Variables[Constants.Variables.System.EnableAccessToken].Value))
            {
                message.Variables[Constants.Variables.System.AccessToken] = new VariableValue(systemConnection.Authorization.Parameters["AccessToken"], false);
            }

            // back compat TfsServerUrl
            message.Variables[Constants.Variables.System.TFServerUrl] = systemConnection.Url.AbsoluteUri;

            // Make sure SystemConnection Url and Endpoint Url match Config Url base for OnPremises server
            // System.ServerType will always be there after M133
            if (!message.Variables.ContainsKey(Constants.Variables.System.ServerType) ||
                string.Equals(message.Variables[Constants.Variables.System.ServerType]?.Value, "OnPremises", StringComparison.OrdinalIgnoreCase))
            {
                ReplaceConfigUriBaseInJobRequestMessage(message);
            }

            // Setup the job server and job server queue.
            var jobServer = HostContext.GetService<IJobServer>();
            VssCredentials jobServerCredential = VssUtil.GetVssCredential(systemConnection);
            Uri jobServerUrl = systemConnection.Url;

            Trace.Info($"Creating job server with URL: {jobServerUrl}");
            // jobServerQueue is the throttling reporter.
            _jobServerQueue = HostContext.GetService<IJobServerQueue>();
            VssConnection jobConnection = VssUtil.CreateConnection(
                jobServerUrl,
                jobServerCredential,
                Trace,
                skipServerCertificateValidation,
                new DelegatingHandler[] { new ThrottlingReportHandler(_jobServerQueue) }
            );
            await jobServer.ConnectAsync(jobConnection);

            _jobServerQueue.Start(message);
            HostContext.WritePerfCounter($"WorkerJobServerQueueStarted_{message.RequestId.ToString()}");

            IExecutionContext jobContext = null;
            CancellationTokenRegistration? agentShutdownRegistration = null;
            VssConnection taskConnection = null;
            VssConnection legacyTaskConnection = null;

            try
            {
                // Create the job execution context.
                jobContext = HostContext.CreateService<IExecutionContext>();
                jobContext.InitializeJob(message, jobRequestCancellationToken);

                Trace.Info("Starting the job execution context.");
                jobContext.Start();
                jobContext.Section(StringUtil.Loc("StepStarting", message.JobDisplayName));

                agentShutdownRegistration = HostContext.AgentShutdownToken.Register(() =>
                {
                    // log an issue, then agent get shutdown by Ctrl-C or Ctrl-Break.
                    // the server will use Ctrl-Break to tells the agent that operating system is shutting down.
                    string errorMessage;
                    switch (HostContext.AgentShutdownReason)
                    {
                        case ShutdownReason.UserCancelled:
                            errorMessage = StringUtil.Loc("UserShutdownAgent");
                            break;
                        case ShutdownReason.OperatingSystemShutdown:
                            errorMessage = StringUtil.Loc("OperatingSystemShutdown", Environment.MachineName);
                            break;
                        default:
                            throw new ArgumentException(HostContext.AgentShutdownReason.ToString(), nameof(HostContext.AgentShutdownReason));
                    }
                    jobContext.AddIssue(new Issue() { Type = IssueType.Error, Message = errorMessage });
                });

                // Validate directory permissions.
                string workDirectory = HostContext.GetDirectory(WellKnownDirectory.Work);
                Trace.Info($"Validating directory permissions for: '{workDirectory}'");
                try
                {
                    Directory.CreateDirectory(workDirectory);
                    IOUtil.ValidateExecutePermission(workDirectory);
                }
                catch (Exception ex)
                {
                    Trace.Error(ex);
                    jobContext.Error(ex);
                    return await CompleteJobAsync(jobServer, jobContext, message, TaskResult.Failed);
                }

                // Set agent variables.
                AgentSettings settings = HostContext.GetService<IConfigurationStore>().GetSettings();
                jobContext.SetVariable(Constants.Variables.Agent.Id, settings.AgentId.ToString(CultureInfo.InvariantCulture));
                jobContext.SetVariable(Constants.Variables.Agent.HomeDirectory, HostContext.GetDirectory(WellKnownDirectory.Root), isFilePath: true);
                jobContext.SetVariable(Constants.Variables.Agent.JobName, message.JobDisplayName);
                jobContext.SetVariable(Constants.Variables.Agent.CloudId, settings.AgentCloudId);
                jobContext.SetVariable(Constants.Variables.Agent.IsSelfHosted, settings.IsMSHosted ? "0" : "1");
                jobContext.SetVariable(Constants.Variables.Agent.MachineName, Environment.MachineName);
                jobContext.SetVariable(Constants.Variables.Agent.Name, settings.AgentName);
                jobContext.SetVariable(Constants.Variables.Agent.OS, VarUtil.OS);
                jobContext.SetVariable(Constants.Variables.Agent.OSArchitecture, VarUtil.OSArchitecture);
                jobContext.SetVariable(Constants.Variables.Agent.RootDirectory, HostContext.GetDirectory(WellKnownDirectory.Work), isFilePath: true);
                if (PlatformUtil.RunningOnWindows)
                {
                    jobContext.SetVariable(Constants.Variables.Agent.ServerOMDirectory, HostContext.GetDirectory(WellKnownDirectory.ServerOM), isFilePath: true);
                }
                if (!PlatformUtil.RunningOnWindows)
                {
                    jobContext.SetVariable(Constants.Variables.Agent.AcceptTeeEula, settings.AcceptTeeEula.ToString());
                }
                jobContext.SetVariable(Constants.Variables.Agent.WorkFolder, HostContext.GetDirectory(WellKnownDirectory.Work), isFilePath: true);
                jobContext.SetVariable(Constants.Variables.System.WorkFolder, HostContext.GetDirectory(WellKnownDirectory.Work), isFilePath: true);

                var azureVmCheckCommand = jobContext.GetHostContext().GetService<IAsyncCommandContext>();
                azureVmCheckCommand.InitializeCommandContext(jobContext,"GetAzureVMMetada");
                azureVmCheckCommand.Task = Task.Run(() => jobContext.SetVariable(Constants.Variables.System.IsAzureVM, PlatformUtil.DetectAzureVM() ? "1" : "0"));
                jobContext.AsyncCommands.Add(azureVmCheckCommand);

                var dockerDetectCommand = jobContext.GetHostContext().GetService<IAsyncCommandContext>();
                dockerDetectCommand.InitializeCommandContext(jobContext,"DetectDockerContainer");
                dockerDetectCommand.Task = Task.Run(() => jobContext.SetVariable(Constants.Variables.System.IsDockerContainer, PlatformUtil.DetectDockerContainer() ? "1" : "0"));
                jobContext.AsyncCommands.Add(dockerDetectCommand);

                string toolsDirectory = HostContext.GetDirectory(WellKnownDirectory.Tools);
                Directory.CreateDirectory(toolsDirectory);
                jobContext.SetVariable(Constants.Variables.Agent.ToolsDirectory, toolsDirectory, isFilePath: true);

                if (AgentKnobs.DisableGitPrompt.GetValue(jobContext).AsBoolean())
                {
                    jobContext.SetVariable("GIT_TERMINAL_PROMPT", "0");
                }

                // Setup TEMP directories
                _tempDirectoryManager = HostContext.GetService<ITempDirectoryManager>();
                _tempDirectoryManager.InitializeTempDirectory(jobContext);

                // todo: task server can throw. try/catch and fail job gracefully.
                // prefer task definitions url, then TFS collection url, then TFS account url
                var taskServer = HostContext.GetService<ITaskServer>();
                Uri taskServerUri = null;
                if (!string.IsNullOrEmpty(jobContext.Variables.System_TaskDefinitionsUri))
                {
                    taskServerUri = new Uri(jobContext.Variables.System_TaskDefinitionsUri);
                }
                else if (!string.IsNullOrEmpty(jobContext.Variables.System_TFCollectionUrl))
                {
                    taskServerUri = new Uri(jobContext.Variables.System_TFCollectionUrl);
                }

                var taskServerCredential = VssUtil.GetVssCredential(systemConnection);
                if (taskServerUri != null)
                {
                    Trace.Info($"Creating task server with {taskServerUri}");

<<<<<<< HEAD
                    taskConnection = VssUtil.CreateConnection(taskServerUri, taskServerCredential, Trace);
=======
                    taskConnection = VssUtil.CreateConnection(taskServerUri, taskServerCredential, Trace, skipServerCertificateValidation);
>>>>>>> 5a8ed1f9
                    await taskServer.ConnectAsync(taskConnection);
                }

                // for back compat TFS 2015 RTM/QU1, we may need to switch the task server url to agent config url
                if (!string.Equals(message?.Variables.GetValueOrDefault(Constants.Variables.System.ServerType)?.Value, "Hosted", StringComparison.OrdinalIgnoreCase))
                {
                    if (taskServerUri == null || !await taskServer.TaskDefinitionEndpointExist())
                    {
                        Trace.Info($"Can't determine task download url from JobMessage or the endpoint doesn't exist.");
                        var configStore = HostContext.GetService<IConfigurationStore>();
                        taskServerUri = new Uri(configStore.GetSettings().ServerUrl);

                        Trace.Info($"Recreate task server with configuration server url: {taskServerUri}");
<<<<<<< HEAD
                        legacyTaskConnection = VssUtil.CreateConnection(taskServerUri, taskServerCredential, trace: Trace);
=======
                        legacyTaskConnection = VssUtil.CreateConnection(taskServerUri, taskServerCredential, trace: Trace, skipServerCertificateValidation);
>>>>>>> 5a8ed1f9
                        await taskServer.ConnectAsync(legacyTaskConnection);
                    }
                }

                // Expand the endpoint data values.
                foreach (ServiceEndpoint endpoint in jobContext.Endpoints)
                {
                    jobContext.Variables.ExpandValues(target: endpoint.Data);
                    VarUtil.ExpandEnvironmentVariables(HostContext, target: endpoint.Data);
                }

                // Expand the repository property values.
                foreach (var repository in jobContext.Repositories)
                {
                    // expand checkout option
                    var checkoutOptions = repository.Properties.Get<JToken>(Pipelines.RepositoryPropertyNames.CheckoutOptions);
                    if (checkoutOptions != null)
                    {
                        checkoutOptions = jobContext.Variables.ExpandValues(target: checkoutOptions);
                        checkoutOptions = VarUtil.ExpandEnvironmentVariables(HostContext, target: checkoutOptions);
                        repository.Properties.Set<JToken>(Pipelines.RepositoryPropertyNames.CheckoutOptions, checkoutOptions);
                    }

                    // expand workspace mapping
                    var mappings = repository.Properties.Get<JToken>(Pipelines.RepositoryPropertyNames.Mappings);
                    if (mappings != null)
                    {
                        mappings = jobContext.Variables.ExpandValues(target: mappings);
                        mappings = VarUtil.ExpandEnvironmentVariables(HostContext, target: mappings);
                        repository.Properties.Set<JToken>(Pipelines.RepositoryPropertyNames.Mappings, mappings);
                    }
                }

                // Expand container properties
                foreach (var container in jobContext.Containers)
                {
                    this.ExpandProperties(container, jobContext.Variables);
                }
                foreach (var sidecar in jobContext.SidecarContainers)
                {
                    this.ExpandProperties(sidecar, jobContext.Variables);
                }

                // Get the job extension.
                Trace.Info("Getting job extension.");
                var hostType = jobContext.Variables.System_HostType;
                var extensionManager = HostContext.GetService<IExtensionManager>();
                // We should always have one job extension
                IJobExtension jobExtension =
                    (extensionManager.GetExtensions<IJobExtension>() ?? new List<IJobExtension>())
                    .Where(x => x.HostType.HasFlag(hostType))
                    .FirstOrDefault();
                ArgUtil.NotNull(jobExtension, nameof(jobExtension));

                List<IStep> jobSteps = null;
                try
                {
                    Trace.Info("Initialize job. Getting all job steps.");
                    jobSteps = await jobExtension.InitializeJob(jobContext, message);
                }
                catch (OperationCanceledException ex) when (jobContext.CancellationToken.IsCancellationRequested)
                {
                    // set the job to canceled
                    // don't log error issue to job ExecutionContext, since server owns the job level issue
                    Trace.Error($"Job is canceled during initialize.");
                    Trace.Error($"Caught exception: {ex}");
                    return await CompleteJobAsync(jobServer, jobContext, message, TaskResult.Canceled);
                }
                catch (Exception ex)
                {
                    // set the job to failed.
                    // don't log error issue to job ExecutionContext, since server owns the job level issue
                    Trace.Error($"Job initialize failed.");
                    Trace.Error($"Caught exception from {nameof(jobExtension.InitializeJob)}: {ex}");
                    return await CompleteJobAsync(jobServer, jobContext, message, TaskResult.Failed);
                }

                // trace out all steps
                Trace.Info($"Total job steps: {jobSteps.Count}.");
                Trace.Verbose($"Job steps: '{string.Join(", ", jobSteps.Select(x => x.DisplayName))}'");
                HostContext.WritePerfCounter($"WorkerJobInitialized_{message?.RequestId.ToString()}");

                // Run all job steps
                Trace.Info("Run all job steps.");
                var stepsRunner = HostContext.GetService<IStepsRunner>();
                try
                {
                    await stepsRunner.RunAsync(jobContext, jobSteps);
                }
                catch (Exception ex)
                {
                    // StepRunner should never throw exception out.
                    // End up here mean there is a bug in StepRunner
                    // Log the error and fail the job.
                    Trace.Error($"Caught exception from job steps {nameof(StepsRunner)}: {ex}");
                    jobContext.Error(ex);
                    return await CompleteJobAsync(jobServer, jobContext, message, TaskResult.Failed);
                }
                finally
                {
                    Trace.Info("Finalize job.");
                    await jobExtension.FinalizeJob(jobContext);
                }

                Trace.Info($"Job result after all job steps finish: {jobContext.Result ?? TaskResult.Succeeded}");

                if (jobContext.Variables.GetBoolean(Constants.Variables.Agent.Diagnostic) ?? false)
                {
                    Trace.Info("Support log upload starting.");

                    IDiagnosticLogManager diagnosticLogManager = HostContext.GetService<IDiagnosticLogManager>();

                    try
                    {
                        await diagnosticLogManager.UploadDiagnosticLogsAsync(executionContext: jobContext, message: message, jobStartTimeUtc: jobStartTimeUtc);

                        Trace.Info("Support log upload complete.");
                    }
                    catch (Exception ex)
                    {
                        // Log the error but make sure we continue gracefully.
                        Trace.Info("Error uploading support logs.");
                        Trace.Error(ex);
                    }
                }

                Trace.Info("Completing the job execution context.");
                return await CompleteJobAsync(jobServer, jobContext, message);
            }
            catch (AggregateException e)
            {
                ExceptionsUtil.HandleAggregateException((AggregateException)e, Trace.Error);

                return TaskResult.Failed;
            }
            finally
            {
                if (agentShutdownRegistration != null)
                {
                    agentShutdownRegistration.Value.Dispose();
                    agentShutdownRegistration = null;
                }

                legacyTaskConnection?.Dispose();
                taskConnection?.Dispose();
                jobConnection?.Dispose();

                await ShutdownQueue(throwOnFailure: false);
            }
        }

        public void UpdateMetadata(JobMetadataMessage message)
        {
            if (message.PostLinesFrequencyMillis.HasValue && _jobServerQueue != null)
            {
                _jobServerQueue.UpdateWebConsoleLineRate(message.PostLinesFrequencyMillis.Value);
            }
        }

        public void ExpandProperties(ContainerInfo container, Variables variables)
        {
            if (container == null || variables == null)
            {
                return;
            }
            // Expand port mapping
            variables.ExpandValues(container.UserPortMappings);

            // Expand volume mounts
            variables.ExpandValues(container.UserMountVolumes);
            foreach (var volume in container.UserMountVolumes.Values)
            {
                // After mount volume variables are expanded, they are final
                container.MountVolumes.Add(new MountVolume(volume));
            }

            // Expand env vars
            variables.ExpandValues(container.ContainerEnvironmentVariables);

            // Expand image and options strings
            container.ContainerImage = variables.ExpandValue(nameof(container.ContainerImage), container.ContainerImage);
            container.ContainerCreateOptions = variables.ExpandValue(nameof(container.ContainerCreateOptions), container.ContainerCreateOptions);
        }

        private async Task<TaskResult> CompleteJobAsync(IJobServer jobServer, IExecutionContext jobContext, Pipelines.AgentJobRequestMessage message, TaskResult? taskResult = null)
        {
            ArgUtil.NotNull(message, nameof(message));
            jobContext.Section(StringUtil.Loc("StepFinishing", message.JobDisplayName));
            TaskResult result = jobContext.Complete(taskResult);

            try
            {
                await ShutdownQueue(throwOnFailure: true);
            }
            catch (AggregateException ex)
            {
                ExceptionsUtil.HandleAggregateException((AggregateException)ex, Trace.Error);

                result = TaskResultUtil.MergeTaskResults(result, TaskResult.Failed);
            }
            catch (Exception ex)
            {
                Trace.Error($"Caught exception from {nameof(JobServerQueue)}.{nameof(_jobServerQueue.ShutdownAsync)}");
                Trace.Error("This indicate a failure during publish output variables. Fail the job to prevent unexpected job outputs.");
                Trace.Error(ex);

                result = TaskResultUtil.MergeTaskResults(result, TaskResult.Failed);
            }

            // Clean TEMP after finish process jobserverqueue, since there might be a pending fileupload still use the TEMP dir.
            _tempDirectoryManager?.CleanupTempDirectory();

            if (!jobContext.Features.HasFlag(PlanFeatures.JobCompletedPlanEvent))
            {
                Trace.Info($"Skip raise job completed event call from worker because Plan version is {message.Plan.Version}");
                return result;
            }

            Trace.Info("Raising job completed event.");
            var jobCompletedEvent = new JobCompletedEvent(message.RequestId, message.JobId, result,
                jobContext.Variables.Get(Constants.Variables.Agent.RunMode) == Constants.Agent.CommandLine.Flags.Once);

            var completeJobRetryLimit = 5;
            var exceptions = new List<Exception>();
            while (completeJobRetryLimit-- > 0)
            {
                try
                {
                    await jobServer.RaisePlanEventAsync(message.Plan.ScopeIdentifier, message.Plan.PlanType, message.Plan.PlanId, jobCompletedEvent, default(CancellationToken));
                    return result;
                }
                catch (TaskOrchestrationPlanNotFoundException ex)
                {
                    Trace.Error($"TaskOrchestrationPlanNotFoundException received, while attempting to raise JobCompletedEvent for job {message.JobId}.");
                    Trace.Error(ex);
                    return TaskResult.Failed;
                }
                catch (TaskOrchestrationPlanSecurityException ex)
                {
                    Trace.Error($"TaskOrchestrationPlanSecurityException received, while attempting to raise JobCompletedEvent for job {message.JobId}.");
                    Trace.Error(ex);
                    return TaskResult.Failed;
                }
                catch (Exception ex)
                {
                    Trace.Error($"Catch exception while attempting to raise JobCompletedEvent for job {message.JobId}, job request {message.RequestId}.");
                    Trace.Error(ex);
                    exceptions.Add(ex);
                }

                // delay 5 seconds before next retry.
                await Task.Delay(TimeSpan.FromSeconds(5));
            }

            // rethrow exceptions from all attempts.
            throw new AggregateException(exceptions);
        }

        private async Task ShutdownQueue(bool throwOnFailure)
        {
            if (_jobServerQueue != null)
            {
                try
                {
                    Trace.Info("Shutting down the job server queue.");
                    await _jobServerQueue.ShutdownAsync();
                }
                catch (AggregateException ex)
                {
                    ExceptionsUtil.HandleAggregateException((AggregateException)ex, Trace.Error);
                }
                catch (Exception ex) when (!throwOnFailure)
                {
                    Trace.Error($"Caught exception from {nameof(JobServerQueue)}.{nameof(_jobServerQueue.ShutdownAsync)}");
                    Trace.Error(ex);
                }
                finally
                {
                    _jobServerQueue = null; // Prevent multiple attempts.
                }
            }
        }

        // the scheme://hostname:port (how the agent knows the server) is external to our server
        // in other words, an agent may have it's own way (DNS, hostname) of refering
        // to the server.  it owns that.  That's the scheme://hostname:port we will use.
        // Example: Server's notification url is http://tfsserver:8080/tfs
        //          Agent config url is https://tfsserver.mycompany.com:9090/tfs
        private Uri ReplaceWithConfigUriBase(Uri messageUri)
        {
            AgentSettings settings = HostContext.GetService<IConfigurationStore>().GetSettings();
            try
            {
                Uri result = null;
                Uri configUri = new Uri(settings.ServerUrl);
                if (Uri.TryCreate(new Uri(configUri.GetComponents(UriComponents.SchemeAndServer, UriFormat.Unescaped)), messageUri.PathAndQuery, out result))
                {
                    //replace the schema and host portion of messageUri with the host from the
                    //server URI (which was set at config time)
                    return result;
                }
            }
            catch (InvalidOperationException ex)
            {
                //cannot parse the Uri - not a fatal error
                Trace.Error(ex);
            }
            catch (UriFormatException ex)
            {
                //cannot parse the Uri - not a fatal error
                Trace.Error(ex);
            }

            return messageUri;
        }

        private void ReplaceConfigUriBaseInJobRequestMessage(Pipelines.AgentJobRequestMessage message)
        {
            ServiceEndpoint systemConnection = message.Resources.Endpoints.Single(x => string.Equals(x.Name, WellKnownServiceEndpointNames.SystemVssConnection, StringComparison.OrdinalIgnoreCase));
            Uri systemConnectionUrl = systemConnection.Url;

            // fixup any endpoint Url that match SystemConnection Url.
            foreach (var endpoint in message.Resources.Endpoints)
            {
                if (Uri.Compare(endpoint.Url, systemConnectionUrl, UriComponents.SchemeAndServer, UriFormat.Unescaped, StringComparison.OrdinalIgnoreCase) == 0)
                {
                    endpoint.Url = ReplaceWithConfigUriBase(endpoint.Url);
                    Trace.Info($"Ensure endpoint url match config url base. {endpoint.Url}");
                }
            }

            // fixup any repository Url that match SystemConnection Url.
            foreach (var repo in message.Resources.Repositories)
            {
                if (Uri.Compare(repo.Url, systemConnectionUrl, UriComponents.SchemeAndServer, UriFormat.Unescaped, StringComparison.OrdinalIgnoreCase) == 0)
                {
                    repo.Url = ReplaceWithConfigUriBase(repo.Url);
                    Trace.Info($"Ensure repository url match config url base. {repo.Url}");
                }
            }

            // fixup well known variables. (taskDefinitionsUrl, tfsServerUrl, tfsCollectionUrl)
            if (message.Variables.ContainsKey(WellKnownDistributedTaskVariables.TaskDefinitionsUrl))
            {
                string taskDefinitionsUrl = message.Variables[WellKnownDistributedTaskVariables.TaskDefinitionsUrl].Value;
                message.Variables[WellKnownDistributedTaskVariables.TaskDefinitionsUrl] = ReplaceWithConfigUriBase(new Uri(taskDefinitionsUrl)).AbsoluteUri;
                Trace.Info($"Ensure System.TaskDefinitionsUrl match config url base. {message.Variables[WellKnownDistributedTaskVariables.TaskDefinitionsUrl].Value}");
            }

            if (message.Variables.ContainsKey(WellKnownDistributedTaskVariables.TFCollectionUrl))
            {
                string tfsCollectionUrl = message.Variables[WellKnownDistributedTaskVariables.TFCollectionUrl].Value;
                message.Variables[WellKnownDistributedTaskVariables.TFCollectionUrl] = ReplaceWithConfigUriBase(new Uri(tfsCollectionUrl)).AbsoluteUri;
                Trace.Info($"Ensure System.TFCollectionUrl match config url base. {message.Variables[WellKnownDistributedTaskVariables.TFCollectionUrl].Value}");
            }

            if (message.Variables.ContainsKey(Constants.Variables.System.TFServerUrl))
            {
                string tfsServerUrl = message.Variables[Constants.Variables.System.TFServerUrl].Value;
                message.Variables[Constants.Variables.System.TFServerUrl] = ReplaceWithConfigUriBase(new Uri(tfsServerUrl)).AbsoluteUri;
                Trace.Info($"Ensure System.TFServerUrl match config url base. {message.Variables[Constants.Variables.System.TFServerUrl].Value}");
            }
        }
    }
}<|MERGE_RESOLUTION|>--- conflicted
+++ resolved
@@ -207,11 +207,7 @@
                 {
                     Trace.Info($"Creating task server with {taskServerUri}");
 
-<<<<<<< HEAD
-                    taskConnection = VssUtil.CreateConnection(taskServerUri, taskServerCredential, Trace);
-=======
                     taskConnection = VssUtil.CreateConnection(taskServerUri, taskServerCredential, Trace, skipServerCertificateValidation);
->>>>>>> 5a8ed1f9
                     await taskServer.ConnectAsync(taskConnection);
                 }
 
@@ -225,11 +221,7 @@
                         taskServerUri = new Uri(configStore.GetSettings().ServerUrl);
 
                         Trace.Info($"Recreate task server with configuration server url: {taskServerUri}");
-<<<<<<< HEAD
-                        legacyTaskConnection = VssUtil.CreateConnection(taskServerUri, taskServerCredential, trace: Trace);
-=======
                         legacyTaskConnection = VssUtil.CreateConnection(taskServerUri, taskServerCredential, trace: Trace, skipServerCertificateValidation);
->>>>>>> 5a8ed1f9
                         await taskServer.ConnectAsync(legacyTaskConnection);
                     }
                 }
