﻿<Project Sdk="Microsoft.NET.Sdk">

  <Import Project="..\Common.props" />

  <PropertyGroup>
    <OutputType>Exe</OutputType>
    <EnforceCodeStyleInBuild>false</EnforceCodeStyleInBuild>
    <SuppressTfmSupportBuildWarnings>true</SuppressTfmSupportBuildWarnings>
  </PropertyGroup>

  <ItemGroup>
    <ProjectReference Include="..\Microsoft.VisualStudio.Services.Agent\Microsoft.VisualStudio.Services.Agent.csproj" />
    <ProjectReference Include="..\Agent.Sdk\Agent.Sdk.csproj" />
  </ItemGroup>

  <ItemGroup>
<<<<<<< HEAD
    <PackageReference Include="Azure.Identity" Version="1.6.1" />
=======
    <PackageReference Include="Azure.Identity" Version="1.10.2" />
    <PackageReference Include="Microsoft.CodeAnalysis.FxCopAnalyzers" Version="2.9.8" Condition="$(CodeAnalysis)=='true'" />
>>>>>>> 264f3a14
    <PackageReference Include="System.ServiceProcess.ServiceController" Version="6.0.1" />
    <PackageReference Include="vss-api-netcore" Version="$(VssApiVersion)" />
  </ItemGroup>
</Project><|MERGE_RESOLUTION|>--- conflicted
+++ resolved
@@ -14,12 +14,7 @@
   </ItemGroup>
 
   <ItemGroup>
-<<<<<<< HEAD
-    <PackageReference Include="Azure.Identity" Version="1.6.1" />
-=======
     <PackageReference Include="Azure.Identity" Version="1.10.2" />
-    <PackageReference Include="Microsoft.CodeAnalysis.FxCopAnalyzers" Version="2.9.8" Condition="$(CodeAnalysis)=='true'" />
->>>>>>> 264f3a14
     <PackageReference Include="System.ServiceProcess.ServiceController" Version="6.0.1" />
     <PackageReference Include="vss-api-netcore" Version="$(VssApiVersion)" />
   </ItemGroup>
