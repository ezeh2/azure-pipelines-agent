// Copyright (c) Microsoft Corporation.
// Licensed under the MIT License.

using Agent.Sdk;
using System;
using System.Collections.Generic;
using System.Linq;
using System.Text.RegularExpressions;
using System.Threading;
using System.Threading.Tasks;
using Microsoft.TeamFoundation.Framework.Common;
using Microsoft.VisualStudio.Services.Agent.Util;

namespace Microsoft.VisualStudio.Services.Agent.Worker.Container
{
    [ServiceLocator(Default = typeof(DockerCommandManager))]
    public interface IDockerCommandManager : IAgentService
    {
        string DockerPath { get; }
        string DockerInstanceLabel { get; }
        Task<DockerVersion> DockerVersion(IExecutionContext context);
        Task<int> DockerLogin(IExecutionContext context, string server, string username, string password);
        Task<int> DockerLogout(IExecutionContext context, string server);
        Task<int> DockerPull(IExecutionContext context, string image);
        Task<string> DockerCreate(IExecutionContext context, ContainerInfo container);
        Task<int> DockerStart(IExecutionContext context, string containerId);
        Task<int> DockerLogs(IExecutionContext context, string containerId);
        Task<List<string>> DockerPS(IExecutionContext context, string options);
        Task<int> DockerRemove(IExecutionContext context, string containerId);
        Task<int> DockerNetworkCreate(IExecutionContext context, string network);
        Task<int> DockerNetworkRemove(IExecutionContext context, string network);
        Task<int> DockerNetworkPrune(IExecutionContext context);
        Task<int> DockerExec(IExecutionContext context, string containerId, string options, string command);
        Task<int> DockerExec(IExecutionContext context, string containerId, string options, string command, List<string> outputs);
        Task<string> DockerInspect(IExecutionContext context, string dockerObject, string options);
        Task<List<PortMapping>> DockerPort(IExecutionContext context, string containerId);
    }

    public class DockerCommandManager : AgentService, IDockerCommandManager
    {
        public string DockerPath { get; private set; }

        public string DockerInstanceLabel { get; private set; }

        public override void Initialize(IHostContext hostContext)
        {
            base.Initialize(hostContext);
            DockerPath = WhichUtil.Which("docker", true, Trace);
            DockerInstanceLabel = IOUtil.GetPathHash(hostContext.GetDirectory(WellKnownDirectory.Root)).Substring(0, 6);
        }

        public async Task<DockerVersion> DockerVersion(IExecutionContext context)
        {
            string serverVersionStr = (await ExecuteDockerCommandAsync(context, "version", "--format '{{.Server.APIVersion}}'")).FirstOrDefault();
            ArgUtil.NotNullOrEmpty(serverVersionStr, "Docker.Server.Version");
            context.Output($"Docker daemon API version: {serverVersionStr}");

            string clientVersionStr = (await ExecuteDockerCommandAsync(context, "version", "--format '{{.Client.APIVersion}}'")).FirstOrDefault();
            ArgUtil.NotNullOrEmpty(serverVersionStr, "Docker.Client.Version");
            context.Output($"Docker client API version: {clientVersionStr}");

            // we interested about major.minor.patch version
            Regex verRegex = new Regex("\\d+\\.\\d+(\\.\\d+)?", RegexOptions.IgnoreCase);

            Version serverVersion = null;
            var serverVersionMatchResult = verRegex.Match(serverVersionStr);
            if (serverVersionMatchResult.Success && !string.IsNullOrEmpty(serverVersionMatchResult.Value))
            {
                if (!Version.TryParse(serverVersionMatchResult.Value, out serverVersion))
                {
                    serverVersion = null;
                }
            }

            Version clientVersion = null;
            var clientVersionMatchResult = verRegex.Match(serverVersionStr);
            if (clientVersionMatchResult.Success && !string.IsNullOrEmpty(clientVersionMatchResult.Value))
            {
                if (!Version.TryParse(clientVersionMatchResult.Value, out clientVersion))
                {
                    clientVersion = null;
                }
            }

            return new DockerVersion(serverVersion, clientVersion);
        }

        public async Task<int> DockerLogin(IExecutionContext context, string server, string username, string password)
        {
            if (PlatformUtil.RunningOnWindows)
            {
                // Wait for 17.07 to switch using stdin for docker registry password.
                return await ExecuteDockerCommandAsync(context, "login", $"--username \"{username}\" --password \"{password.Replace("\"", "\\\"")}\" {server}", new List<string>() { password }, context.CancellationToken);
            }
            return await ExecuteDockerCommandAsync(context, "login", $"--username \"{username}\" --password-stdin {server}", new List<string>() { password }, context.CancellationToken);
        }

        public async Task<int> DockerLogout(IExecutionContext context, string server)
        {
            return await ExecuteDockerCommandAsync(context, "logout", $"{server}", context.CancellationToken);
        }

        public async Task<int> DockerPull(IExecutionContext context, string image)
        {
            return await ExecuteDockerCommandAsync(context, "pull", image, context.CancellationToken);
        }

        public async Task<string> DockerCreate(IExecutionContext context, ContainerInfo container)
        {
            IList<string> dockerOptions = new List<string>();
            // OPTIONS
            dockerOptions.Add($"--name {container.ContainerDisplayName}");
            dockerOptions.Add($"--label {DockerInstanceLabel}");
            if (!string.IsNullOrEmpty(container.ContainerNetwork))
            {
                dockerOptions.Add($"--network {container.ContainerNetwork}");
            }
            if (!string.IsNullOrEmpty(container.ContainerNetworkAlias))
            {
                dockerOptions.Add($"--network-alias {container.ContainerNetworkAlias}");
            }
            foreach (var port in container.UserPortMappings)
            {
                dockerOptions.Add($"-p {port.Value}");
            }
            dockerOptions.Add($"{container.ContainerCreateOptions}");
            foreach (var env in container.ContainerEnvironmentVariables)
            {
                if (String.IsNullOrEmpty(env.Value) && String.IsNullOrEmpty(context.Variables.Get("_VSTS_DONT_RESOLVE_ENV_FROM_HOST")))
                {
                    // TODO: Remove fallback variable if stable
                    dockerOptions.Add($"-e \"{env.Key}\"");
                }
                else
                {
                    dockerOptions.Add($"-e \"{env.Key}={env.Value.Replace("\"", "\\\"")}\"");
                }
            }
            foreach (var volume in container.MountVolumes)
            {
                // replace `"` with `\"` and add `"{0}"` to all path.
                String volumeArg;
                String targetVolume = container.TranslateContainerPathForImageOS(PlatformUtil.HostOS, volume.TargetVolumePath).Replace("\"", "\\\"");

                if (String.IsNullOrEmpty(volume.SourceVolumePath))
                {
                    // Anonymous docker volume
                    volumeArg = $"-v \"{targetVolume}\"";
                }
                else
                {
                    // Named Docker volume / host bind mount
                    volumeArg = $"-v \"{volume.SourceVolumePath.Replace("\"", "\\\"")}\":\"{targetVolume}\"";
                }
                if (volume.ReadOnly)
                {
                    volumeArg += ":ro";
                }
                dockerOptions.Add(volumeArg);
            }
            // IMAGE
            dockerOptions.Add($"{container.ContainerImage}");
            // COMMAND
            dockerOptions.Add($"{container.ContainerCommand}");

            var optionsString = string.Join(" ", dockerOptions);
            List<string> outputStrings = await ExecuteDockerCommandAsync(context, "create", optionsString);

            return outputStrings.FirstOrDefault();
        }

        public async Task<int> DockerStart(IExecutionContext context, string containerId)
        {
            return await ExecuteDockerCommandAsync(context, "start", containerId, context.CancellationToken);
        }

        public async Task<int> DockerRemove(IExecutionContext context, string containerId)
        {
            return await ExecuteDockerCommandAsync(context, "rm", $"--force {containerId}", context.CancellationToken);
        }

        public async Task<int> DockerLogs(IExecutionContext context, string containerId)
        {
            return await ExecuteDockerCommandAsync(context, "logs", $"--details {containerId}", context.CancellationToken);
        }

        public async Task<List<string>> DockerPS(IExecutionContext context, string options)
        {
            return await ExecuteDockerCommandAsync(context, "ps", options);
        }

        public async Task<int> DockerNetworkCreate(IExecutionContext context, string network)
        {
<<<<<<< HEAD
            if (context.Containers.Where(x => x.ExecutionOS != PlatformUtil.OS.Windows).Count() == 0)
=======
            PlatformUtil.OS containerHostOS = PlatformUtil.HostOS;
            if (context.StepTarget() != null)
            {
                containerHostOS = context.StepTarget().ImageOS;
            }

            var networkDrivers = await ExecuteDockerCommandAsync(context, "info", "-f \"{{range .Plugins.Network}}{{println .}}{{end}}\"");
            if (containerHostOS == PlatformUtil.OS.Windows && networkDrivers.Contains("nat"))
>>>>>>> 6fc65ad0
            {
                return await ExecuteDockerCommandAsync(context, "network", $"create --label {DockerInstanceLabel} {network} --driver nat", context.CancellationToken);
            }
            return await ExecuteDockerCommandAsync(context, "network", $"create --label {DockerInstanceLabel} {network}", context.CancellationToken);
        }

        public async Task<int> DockerNetworkRemove(IExecutionContext context, string network)
        {
            return await ExecuteDockerCommandAsync(context, "network", $"rm {network}", context.CancellationToken);
        }

        public async Task<int> DockerNetworkPrune(IExecutionContext context)
        {
            return await ExecuteDockerCommandAsync(context, "network", $"prune --force --filter \"label={DockerInstanceLabel}\"", context.CancellationToken);
        }

        public async Task<int> DockerExec(IExecutionContext context, string containerId, string options, string command)
        {
            return await ExecuteDockerCommandAsync(context, "exec", $"{options} {containerId} {command}", context.CancellationToken);
        }

        public async Task<int> DockerExec(IExecutionContext context, string containerId, string options, string command, List<string> output)
        {
            ArgUtil.NotNull(output, nameof(output));

            string arg = $"exec {options} {containerId} {command}".Trim();
            context.Command($"{DockerPath} {arg}");

            object outputLock = new object();
            var processInvoker = HostContext.CreateService<IProcessInvoker>();
            processInvoker.OutputDataReceived += delegate (object sender, ProcessDataReceivedEventArgs message)
            {
                if (!string.IsNullOrEmpty(message.Data))
                {
                    lock (outputLock)
                    {
                        output.Add(message.Data);
                    }
                }
            };

            processInvoker.ErrorDataReceived += delegate (object sender, ProcessDataReceivedEventArgs message)
            {
                if (!string.IsNullOrEmpty(message.Data))
                {
                    lock (outputLock)
                    {
                        output.Add(message.Data);
                    }
                }
            };

            return await processInvoker.ExecuteAsync(
                            workingDirectory: HostContext.GetDirectory(WellKnownDirectory.Work),
                            fileName: DockerPath,
                            arguments: arg,
                            environment: null,
                            requireExitCodeZero: false,
                            outputEncoding: null,
                            cancellationToken: CancellationToken.None);
        }

        public async Task<string> DockerInspect(IExecutionContext context, string dockerObject, string options)
        {
            return (await ExecuteDockerCommandAsync(context, "inspect", $"{options} {dockerObject}")).FirstOrDefault();
        }

        public async Task<List<PortMapping>> DockerPort(IExecutionContext context, string containerId)
        {
            List<string> portMappingLines = await ExecuteDockerCommandAsync(context, "port", containerId);
            return DockerUtil.ParseDockerPort(portMappingLines);
        }

        private Task<int> ExecuteDockerCommandAsync(IExecutionContext context, string command, string options, CancellationToken cancellationToken = default(CancellationToken))
        {
            return ExecuteDockerCommandAsync(context, command, options, null, cancellationToken);
        }

        private async Task<int> ExecuteDockerCommandAsync(IExecutionContext context, string command, string options, IList<string> standardIns = null, CancellationToken cancellationToken = default(CancellationToken))
        {
            string arg = $"{command} {options}".Trim();
            context.Command($"{DockerPath} {arg}");

            var processInvoker = HostContext.CreateService<IProcessInvoker>();
            processInvoker.OutputDataReceived += delegate (object sender, ProcessDataReceivedEventArgs message)
            {
                context.Output(message.Data);
            };

            processInvoker.ErrorDataReceived += delegate (object sender, ProcessDataReceivedEventArgs message)
            {
                context.Output(message.Data);
            };

            InputQueue<string> redirectStandardIn = null;
            if (standardIns != null)
            {
                redirectStandardIn = new InputQueue<string>();
                foreach (var input in standardIns)
                {
                    redirectStandardIn.Enqueue(input);
                }
            }

            return await processInvoker.ExecuteAsync(
                workingDirectory: HostContext.GetDirectory(WellKnownDirectory.Work),
                fileName: DockerPath,
                arguments: arg,
                environment: null,
                requireExitCodeZero: false,
                outputEncoding: null,
                killProcessOnCancel: false,
                redirectStandardIn: redirectStandardIn,
                cancellationToken: cancellationToken);
        }

        private async Task<List<string>> ExecuteDockerCommandAsync(IExecutionContext context, string command, string options)
        {
            string arg = $"{command} {options}".Trim();
            context.Command($"{DockerPath} {arg}");

            List<string> output = new List<string>();
            var processInvoker = HostContext.CreateService<IProcessInvoker>();
            processInvoker.OutputDataReceived += delegate (object sender, ProcessDataReceivedEventArgs message)
            {
                if (!string.IsNullOrEmpty(message.Data))
                {
                    output.Add(message.Data);
                    context.Output(message.Data);
                }
            };

            processInvoker.ErrorDataReceived += delegate (object sender, ProcessDataReceivedEventArgs message)
            {
                if (!string.IsNullOrEmpty(message.Data))
                {
                    context.Output(message.Data);
                }
            };

            await processInvoker.ExecuteAsync(
                            workingDirectory: HostContext.GetDirectory(WellKnownDirectory.Work),
                            fileName: DockerPath,
                            arguments: arg,
                            environment: null,
                            requireExitCodeZero: true,
                            outputEncoding: null,
                            cancellationToken: CancellationToken.None);

            return output;
        }
    }
}<|MERGE_RESOLUTION|>--- conflicted
+++ resolved
@@ -191,18 +191,9 @@
 
         public async Task<int> DockerNetworkCreate(IExecutionContext context, string network)
         {
-<<<<<<< HEAD
-            if (context.Containers.Where(x => x.ExecutionOS != PlatformUtil.OS.Windows).Count() == 0)
-=======
-            PlatformUtil.OS containerHostOS = PlatformUtil.HostOS;
-            if (context.StepTarget() != null)
-            {
-                containerHostOS = context.StepTarget().ImageOS;
-            }
-
+            var usingWindowsContainers = context.Containers.Where(x => x.ExecutionOS != PlatformUtil.OS.Windows).Count() == 0);
             var networkDrivers = await ExecuteDockerCommandAsync(context, "info", "-f \"{{range .Plugins.Network}}{{println .}}{{end}}\"");
             if (containerHostOS == PlatformUtil.OS.Windows && networkDrivers.Contains("nat"))
->>>>>>> 6fc65ad0
             {
                 return await ExecuteDockerCommandAsync(context, "network", $"create --label {DockerInstanceLabel} {network} --driver nat", context.CancellationToken);
             }
