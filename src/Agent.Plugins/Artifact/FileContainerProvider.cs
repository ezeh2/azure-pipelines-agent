// Copyright (c) Microsoft Corporation.
// Licensed under the MIT License.

using Agent.Sdk;
using Agent.Sdk.Knob;
using BuildXL.Cache.ContentStore.Hashing;
using Microsoft.TeamFoundation.Build.WebApi;
using Microsoft.TeamFoundation.DistributedTask.WebApi;
using Microsoft.VisualStudio.Services.Agent.Blob;
using Microsoft.VisualStudio.Services.Agent.Util;
using Microsoft.VisualStudio.Services.BlobStore.Common;
using Microsoft.VisualStudio.Services.BlobStore.WebApi;
using Microsoft.VisualStudio.Services.Content.Common;
using Microsoft.VisualStudio.Services.Content.Common.Tracing;
using Microsoft.VisualStudio.Services.FileContainer;
using Microsoft.VisualStudio.Services.FileContainer.Client;
using Microsoft.VisualStudio.Services.WebApi;
using System;
using System.Collections.Generic;
using System.Diagnostics;
using System.IO;
using System.IO.Compression;
using System.Linq;
using System.Threading;
using System.Threading.Tasks;
using System.Threading.Tasks.Dataflow;

namespace Agent.Plugins
{
    internal class FileContainerProvider : IArtifactProvider
    {
        private readonly VssConnection connection;
        private readonly FileContainerHttpClient containerClient;
        private readonly IAppTraceSource tracer;

        [System.Diagnostics.CodeAnalysis.SuppressMessage("Microsoft.Maintainability", "CA2000:Dispose objects before losing scope", MessageId = "connection2")]
        public FileContainerProvider(VssConnection connection, IAppTraceSource tracer)
        {
            BuildHttpClient buildHttpClient = connection.GetClient<BuildHttpClient>();
            var connection2 = new VssConnection(buildHttpClient.BaseAddress, connection.Credentials);
            containerClient = connection2.GetClient<FileContainerHttpClient>();
            this.tracer = tracer;
            this.connection = connection;
        }

        public async Task DownloadSingleArtifactAsync(ArtifactDownloadParameters downloadParameters, BuildArtifact buildArtifact, CancellationToken cancellationToken, AgentTaskPluginExecutionContext context)
        {
            IEnumerable<FileContainerItem> items = await GetArtifactItems(downloadParameters, buildArtifact);
            await this.DownloadFileContainerAsync(items, downloadParameters, buildArtifact, downloadParameters.TargetDirectory, context, cancellationToken);

            if (downloadParameters.ExtractTars)
            {
                ExtractTarsIfPresent(context, items, downloadParameters.TargetDirectory, downloadParameters.ExtractedTarsTempPath);
            }
        }

        public async Task DownloadMultipleArtifactsAsync(ArtifactDownloadParameters downloadParameters, IEnumerable<BuildArtifact> buildArtifacts, CancellationToken cancellationToken, AgentTaskPluginExecutionContext context)
        {
            var allItems = new List<FileContainerItem>();

            foreach (var buildArtifact in buildArtifacts)
            {
<<<<<<< HEAD
                IEnumerable<FileContainerItem> items = await GetArtifactItems(downloadParameters, buildArtifact);
                allItems.AddRange(items);

                var dirPath = Path.Combine(downloadParameters.TargetDirectory, buildArtifact.Name);
                await DownloadFileContainerAsync(items, downloadParameters, buildArtifact, dirPath, context, cancellationToken, isSingleArtifactDownload: false);
            }

            if (downloadParameters.ExtractTars)
            {
                ExtractTarsIfPresent(context, allItems, downloadParameters.TargetDirectory, downloadParameters.ExtractedTarsTempPath);
=======
                var dirPath = downloadParameters.AppendArtifactNameToTargetPath
                    ? Path.Combine(downloadParameters.TargetDirectory, buildArtifact.Name)
                    : downloadParameters.TargetDirectory;
                await DownloadFileContainerAsync(downloadParameters, buildArtifact, dirPath, context, cancellationToken, isSingleArtifactDownload: false);
>>>>>>> 547485b0
            }
        }

        private (long, string) ParseContainerId(string resourceData)
        {
            // Example of resourceData: "#/7029766/artifacttool-alpine-x64-Debug"
            string[] segments = resourceData.Split('/');
            long containerId;

            if (segments.Length < 3)
            {
                throw new ArgumentException($"Resource data value '{resourceData}' is invalid.");
            }

            if (segments.Length >= 3 && segments[0] == "#" && long.TryParse(segments[1], out containerId))
            {
                var artifactName = String.Join('/', segments, 2, segments.Length - 2);
                return (
                        containerId,
                        artifactName
                        );
            }
            else
            {
                var message = $"Resource data value '{resourceData}' is invalid.";
                throw new ArgumentException(message, nameof(resourceData));
            }
        }

        private async Task DownloadFileContainerAsync(IEnumerable<FileContainerItem> items, ArtifactDownloadParameters downloadParameters, BuildArtifact artifact, string rootPath, AgentTaskPluginExecutionContext context, CancellationToken cancellationToken, bool isSingleArtifactDownload = true)
        {
            var containerIdAndRoot = ParseContainerId(artifact.Resource.Data);
            var projectId = downloadParameters.ProjectId;

            tracer.Info($"Start downloading FCS artifact- {artifact.Name}");

            if (!isSingleArtifactDownload && items.Any())
            {
                Directory.CreateDirectory(rootPath);
            }

            var folderItems = items.Where(i => i.ItemType == ContainerItemType.Folder);
            Parallel.ForEach(folderItems, (folder) =>
            {
                var targetPath = ResolveTargetPath(rootPath, folder, containerIdAndRoot.Item2, downloadParameters.IncludeArtifactNameInPath);
                Directory.CreateDirectory(targetPath);
            });

            var fileItems = items.Where(i => i.ItemType == ContainerItemType.File);

            // Only initialize these clients if we know we need to download from Blobstore
            // If a client cannot connect to Blobstore, we shouldn't stop them from downloading from FCS
            var downloadFromBlob = !AgentKnobs.DisableBuildArtifactsToBlob.GetValue(context).AsBoolean();
            DedupStoreClient dedupClient = null;
            BlobStoreClientTelemetryTfs clientTelemetry = null;
            if (downloadFromBlob && fileItems.Any(x => x.BlobMetadata != null))
            {
                try
                {
                    (dedupClient, clientTelemetry) = await DedupManifestArtifactClientFactory.Instance.CreateDedupClientAsync(
                        false, (str) => this.tracer.Info(str), this.connection, cancellationToken);
                }
                catch
                {
                    // Fall back to streaming through TFS if we cannot reach blobstore
                    downloadFromBlob = false;
                    tracer.Warn(StringUtil.Loc("BlobStoreDownloadWarning"));
                }
            }

            var downloadBlock = NonSwallowingActionBlock.Create<FileContainerItem>(
                async item =>
                {
                    var targetPath = ResolveTargetPath(rootPath, item, containerIdAndRoot.Item2, downloadParameters.IncludeArtifactNameInPath);
                    var directory = Path.GetDirectoryName(targetPath);
                    Directory.CreateDirectory(directory);
                    await AsyncHttpRetryHelper.InvokeVoidAsync(
                        async () =>
                        {
                            tracer.Info($"Downloading: {targetPath}");
                            if (item.BlobMetadata != null && downloadFromBlob)
                            {
                                await this.DownloadFileFromBlobAsync(context, containerIdAndRoot, targetPath, projectId, item, dedupClient, clientTelemetry, cancellationToken);
                            }
                            else
                            {
                                using (var sourceStream = await this.DownloadFileAsync(containerIdAndRoot, projectId, containerClient, item, cancellationToken))
                                using (var targetStream = new FileStream(targetPath, FileMode.Create))
                                {
                                    await sourceStream.CopyToAsync(targetStream);
                                }
                            }
                        },
                        maxRetries: downloadParameters.RetryDownloadCount,
                        cancellationToken: cancellationToken,
                        tracer: tracer,
                        continueOnCapturedContext: false,
                        canRetryDelegate: exception => exception is IOException,
                        context: null
                        );
                },
                new ExecutionDataflowBlockOptions()
                {
                    BoundedCapacity = 5000,
                    MaxDegreeOfParallelism = downloadParameters.ParallelizationLimit,
                    CancellationToken = cancellationToken,
                });

            await downloadBlock.SendAllAndCompleteSingleBlockNetworkAsync(fileItems, cancellationToken);

            // Send results to CustomerIntelligence
            if (clientTelemetry != null)
            {
                var planId = new Guid(context.Variables.GetValueOrDefault(WellKnownDistributedTaskVariables.PlanId)?.Value ?? Guid.Empty.ToString());
                var jobId = new Guid(context.Variables.GetValueOrDefault(WellKnownDistributedTaskVariables.JobId)?.Value ?? Guid.Empty.ToString());
                context.PublishTelemetry(area: PipelineArtifactConstants.AzurePipelinesAgent, feature: PipelineArtifactConstants.BuildArtifactDownload,
                    properties: clientTelemetry.GetArtifactDownloadTelemetry(planId, jobId));
            }

            // check files (will throw an exception if a file is corrupt)
            if (downloadParameters.CheckDownloadedFiles)
            {
                CheckDownloads(items, rootPath, containerIdAndRoot.Item2, downloadParameters.IncludeArtifactNameInPath);
            }
        }

        private async Task<IEnumerable<FileContainerItem>> GetArtifactItems(ArtifactDownloadParameters downloadParameters, BuildArtifact buildArtifact)
        {
            (long, string) containerIdAndRoot = ParseContainerId(buildArtifact.Resource.Data);
            Guid projectId = downloadParameters.ProjectId;
            string[] minimatchPatterns = downloadParameters.MinimatchFilters;

            List<FileContainerItem> items = await containerClient.QueryContainerItemsAsync(
                containerIdAndRoot.Item1,
                projectId,
                isShallow: false,
                includeBlobMetadata: true,
                containerIdAndRoot.Item2
            );

            IEnumerable<Func<string, bool>> minimatcherFuncs = MinimatchHelper.GetMinimatchFuncs(
                minimatchPatterns,
                tracer,
                downloadParameters.CustomMinimatchOptions
            );

            if (minimatcherFuncs != null && minimatcherFuncs.Count() != 0)
            {
                items = this.GetFilteredItems(items, minimatcherFuncs);
            }

            return items;
        }

        private void CheckDownloads(IEnumerable<FileContainerItem> items, string rootPath, string artifactName, bool includeArtifactName)
        {
            tracer.Info(StringUtil.Loc("BeginArtifactItemsIntegrityCheck"));
            var corruptedItems = new List<FileContainerItem>();
            foreach (var item in items.Where(x => x.ItemType == ContainerItemType.File))
            {
                var targetPath = ResolveTargetPath(rootPath, item, artifactName, includeArtifactName);
                var fileInfo = new FileInfo(targetPath);
                if (fileInfo.Length != item.FileLength)
                {
                    corruptedItems.Add(item);
                }
            }

            if (corruptedItems.Count > 0)
            {
                tracer.Warn(StringUtil.Loc("CorruptedArtifactItemsList"));
                corruptedItems.ForEach(item => tracer.Warn(item.ItemLocation));

                throw new Exception(StringUtil.Loc("IntegrityCheckNotPassed"));
            }
            tracer.Info(StringUtil.Loc("IntegrityCheckPassed"));
        }

        private async Task<Stream> DownloadFileAsync(
            (long, string) containerIdAndRoot,
            Guid scopeIdentifier,
            FileContainerHttpClient containerClient,
            FileContainerItem item,
            CancellationToken cancellationToken)
        {
            Stream responseStream = await AsyncHttpRetryHelper.InvokeAsync(
                async () =>
                {
                    Stream internalResponseStream = await containerClient.DownloadFileAsync(containerIdAndRoot.Item1, item.Path, cancellationToken, scopeIdentifier);
                    return internalResponseStream;
                },
                maxRetries: 5,
                cancellationToken: cancellationToken,
                tracer: this.tracer,
                continueOnCapturedContext: false
                );

            return responseStream;
        }

        private async Task DownloadFileFromBlobAsync(
            AgentTaskPluginExecutionContext context,
            (long, string) containerIdAndRoot,
            string destinationPath,
            Guid scopeIdentifier,
            FileContainerItem item,
            DedupStoreClient dedupClient,
            BlobStoreClientTelemetryTfs clientTelemetry,
            CancellationToken cancellationToken)
        {
            var dedupIdentifier = DedupIdentifier.Deserialize(item.BlobMetadata.ArtifactHash);

            var downloadRecord = clientTelemetry.CreateRecord<BuildArtifactActionRecord>((level, uri, type) =>
                new BuildArtifactActionRecord(level, uri, type, nameof(DownloadFileContainerAsync), context));
            await clientTelemetry.MeasureActionAsync(
                record: downloadRecord,
                actionAsync: async () =>
                {
                    return await AsyncHttpRetryHelper.InvokeAsync(
                        async () =>
                        {
                            if (item.BlobMetadata.CompressionType == BlobCompressionType.GZip)
                            {
                                using (var targetFileStream = new FileStream(destinationPath, FileMode.Create))
                                using (var uncompressStream = new GZipStream(targetFileStream, CompressionMode.Decompress))
                                {
                                    await dedupClient.DownloadToStreamAsync(dedupIdentifier, uncompressStream, null, EdgeCache.Allowed, (size) => {}, (size) => {}, cancellationToken);
                                }
                            }
                            else
                            {
                                await dedupClient.DownloadToFileAsync(dedupIdentifier, destinationPath, null, null, EdgeCache.Allowed, cancellationToken);
                            }
                            return dedupClient.DownloadStatistics;
                        },
                        maxRetries: 3,
                        tracer: tracer,
                        canRetryDelegate: e => true,
                        context: nameof(DownloadFileFromBlobAsync),
                        cancellationToken: cancellationToken,
                        continueOnCapturedContext: false);
                });
        }

        private string ResolveTargetPath(string rootPath, FileContainerItem item, string artifactName, bool includeArtifactName)
        {
            if (includeArtifactName)
            {
                return Path.Combine(rootPath, item.Path);
            }
            //Example of item.Path&artifactName: item.Path = "drop3", "drop3/HelloWorld.exe"; artifactName = "drop3"
            string tempArtifactName;
            if (item.Path.Length == artifactName.Length)
            {
                tempArtifactName = artifactName;
            }
            else if (item.Path.Length > artifactName.Length)
            {
                tempArtifactName = artifactName + "/";
            }
            else
            {
                throw new ArgumentException($"Item path {item.Path} cannot be smaller than artifact {artifactName}");
            }

            var itemPathWithoutDirectoryPrefix = item.Path.Replace(tempArtifactName, String.Empty);
            var absolutePath = Path.Combine(rootPath, itemPathWithoutDirectoryPrefix);
            return absolutePath;
        }

        private List<FileContainerItem> GetFilteredItems(List<FileContainerItem> items, IEnumerable<Func<string, bool>> minimatchFuncs)
        {
            List<FileContainerItem> filteredItems = new List<FileContainerItem>();
            foreach (FileContainerItem item in items)
            {
                if (minimatchFuncs.Any(match => match(item.Path)))
                {
                    filteredItems.Add(item);
                }
            }
            var excludedItems = items.Except(filteredItems);
            foreach (FileContainerItem item in excludedItems)
            {
                tracer.Info($"Item excluded: {item.Path}");
            }
            return filteredItems;
        }

        private void ExtractTarsIfPresent(AgentTaskPluginExecutionContext context, IEnumerable<FileContainerItem> items, string rootPath, string extractedTarsTempPath)
        {
            tracer.Info(StringUtil.Loc("TarSearchStart"));

            int tarsFoundCount = 0;

            foreach (FileContainerItem item in items)
            {
                if (item.ItemType == ContainerItemType.File && item.Path.EndsWith(".tar"))
                {
                    tarsFoundCount += 1;

                    var tarArchivePath = Path.Combine(rootPath, item.Path);
                    ExtractTar(tarArchivePath, Path.Combine(extractedTarsTempPath, item.Path));

                    File.Delete(tarArchivePath);
                }
            }

            if (tarsFoundCount == 0) {
                context.Warning(StringUtil.Loc("TarsNotFound"));
            } else {
                tracer.Info(StringUtil.Loc("TarsFound", tarsFoundCount));
            }

            MoveDirectory(extractedTarsTempPath, rootPath);
        }

        private void ExtractTar(string tarArchivePath, string extractedFilesDir)
        {
            tracer.Info(StringUtil.Loc("TarExtraction", tarArchivePath));

            Directory.CreateDirectory(extractedFilesDir);
            var extractionProcessInfo = new ProcessStartInfo("tar")
            {
                Arguments = $"xf {tarArchivePath} --directory {extractedFilesDir}",
                UseShellExecute = false,
                RedirectStandardError = true
            };
            Process extractionProcess = Process.Start(extractionProcessInfo);
            extractionProcess.WaitForExit();

            var extractionStderr = extractionProcess.StandardError.ReadToEnd();
            if (extractionStderr.Length != 0 || extractionProcess.ExitCode != 0)
            {
                throw new Exception(StringUtil.Loc("TarExtractionError", tarArchivePath, extractionStderr));
            }
        }

        private void MoveDirectory(string sourcePath, string targetPath) {
            var sourceDirectoryInfo = new DirectoryInfo(sourcePath);
            foreach (FileInfo file in sourceDirectoryInfo.GetFiles("*", SearchOption.TopDirectoryOnly))
            {
                file.MoveTo(Path.Combine(targetPath, file.Name));
            }
            foreach (DirectoryInfo subdirectory in sourceDirectoryInfo.GetDirectories("*", SearchOption.TopDirectoryOnly))
            {
                string subdirectoryDestinationPath = Path.Combine(sourcePath, subdirectory.Name);
                var subdirectoryDestination = new DirectoryInfo(subdirectoryDestinationPath);

                if (subdirectoryDestination.Exists)
                {
                    MoveDirectory(
                        Path.Combine(sourcePath, subdirectory.Name),
                        Path.Combine(targetPath, subdirectory.Name)
                    );
                }
                else
                {
                    subdirectory.MoveTo(Path.Combine(targetPath, subdirectory.Name));
                }
            }
        }
    }
}<|MERGE_RESOLUTION|>--- conflicted
+++ resolved
@@ -60,23 +60,18 @@
 
             foreach (var buildArtifact in buildArtifacts)
             {
-<<<<<<< HEAD
                 IEnumerable<FileContainerItem> items = await GetArtifactItems(downloadParameters, buildArtifact);
                 allItems.AddRange(items);
 
-                var dirPath = Path.Combine(downloadParameters.TargetDirectory, buildArtifact.Name);
-                await DownloadFileContainerAsync(items, downloadParameters, buildArtifact, dirPath, context, cancellationToken, isSingleArtifactDownload: false);
-            }
-
-            if (downloadParameters.ExtractTars)
-            {
-                ExtractTarsIfPresent(context, allItems, downloadParameters.TargetDirectory, downloadParameters.ExtractedTarsTempPath);
-=======
                 var dirPath = downloadParameters.AppendArtifactNameToTargetPath
                     ? Path.Combine(downloadParameters.TargetDirectory, buildArtifact.Name)
                     : downloadParameters.TargetDirectory;
-                await DownloadFileContainerAsync(downloadParameters, buildArtifact, dirPath, context, cancellationToken, isSingleArtifactDownload: false);
->>>>>>> 547485b0
+                await DownloadFileContainerAsync(items, downloadParameters, buildArtifact, dirPath, context, cancellationToken, isSingleArtifactDownload: false);
+            }
+
+            if (downloadParameters.ExtractTars)
+            {
+                ExtractTarsIfPresent(context, allItems, downloadParameters.TargetDirectory, downloadParameters.ExtractedTarsTempPath);
             }
         }
 
