using System;
using System.Diagnostics;
using System.Runtime.CompilerServices;
using System.Threading;
using System.Threading.Tasks;
using Microsoft.TeamFoundation.DistributedTask.WebApi;
using Microsoft.VisualStudio.Services.Agent.Listener;
using Microsoft.VisualStudio.Services.Agent;
using Moq;
using Xunit;

namespace Microsoft.VisualStudio.Services.Agent.Tests
{
    public sealed class MessageListenerL0
    {
        public MessageListenerL0()
        {
            this.agentSettings = new Mock<IAgentSettings>();
            this.agentSettings.Setup(x => x.PoolId).Returns(123);
            this.workerManager = new Mock<IWorkerManager>();
            this.taskServer = new Mock<ITaskServer>();
            this.listener = new MessageListener();
        }

        private TestHostContext CreateTestContext([CallerMemberName] String testName = "")
        {
            TestHostContext thc = new TestHostContext(nameof(MessageListenerL0), testName);
            thc.RegisterService<IAgentSettings>(this.agentSettings.Object);
<<<<<<< HEAD
            thc.RegisterService<IWorkerManager>(this.workerManager.Object);
            thc.RegisterService<ITaskServer>(this.taskServer.Object);            
=======
            thc.RegisterService<IMessageDispatcher>(this.dispatcher.Object);
            thc.RegisterService<ITaskServer>(this.taskServer.Object);
>>>>>>> 89d5289e
            return thc;
        }

        [Fact]
        [Trait("Level", "L0")]
        [Trait("Category", "Agent")]
        public async void CreatesSession()
        {
            using (TestHostContext thc = CreateTestContext())
            {
                TraceSource trace = thc.GetTrace();

                // Arrange.
                var expectedSession = new TaskAgentSession();
                this.taskServer
                    .Setup(x => x.CreateAgentSessionAsync(
                        It.Is<Int32>(y => y == this.agentSettings.Object.PoolId),
                        It.Is<TaskAgentSession>(y => y != null),
                        It.Is<CancellationToken>(y => y == thc.CancellationToken)))
                    .Returns(Task.FromResult(expectedSession));

                // Act.
                Boolean result = await this.listener.CreateSessionAsync(thc);
                trace.Info("result: {0}", result);

                // Assert.
                Assert.True(result);
                Assert.Equal(expectedSession, this.listener.Session);
            }
        }
 
        private Mock<IAgentSettings> agentSettings;
        private Mock<IWorkerManager> workerManager;
        private Mock<ITaskServer> taskServer;
        private MessageListener listener;
    }
}<|MERGE_RESOLUTION|>--- conflicted
+++ resolved
@@ -26,13 +26,8 @@
         {
             TestHostContext thc = new TestHostContext(nameof(MessageListenerL0), testName);
             thc.RegisterService<IAgentSettings>(this.agentSettings.Object);
-<<<<<<< HEAD
             thc.RegisterService<IWorkerManager>(this.workerManager.Object);
-            thc.RegisterService<ITaskServer>(this.taskServer.Object);            
-=======
-            thc.RegisterService<IMessageDispatcher>(this.dispatcher.Object);
             thc.RegisterService<ITaskServer>(this.taskServer.Object);
->>>>>>> 89d5289e
             return thc;
         }
 
