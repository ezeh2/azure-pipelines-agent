--- conflicted
+++ resolved
@@ -4,11 +4,8 @@
 
   <PropertyGroup>
     <OutputType>Library</OutputType>
-<<<<<<< HEAD
     <EnableNETAnalyzers>true</EnableNETAnalyzers>
-=======
     <SuppressTfmSupportBuildWarnings>true</SuppressTfmSupportBuildWarnings>
->>>>>>> 5a8ed1f9
   </PropertyGroup>
 
   <ItemGroup>
